{
    "editor.formatOnSave": true,
    "editor.defaultFormatter": "esbenp.prettier-vscode",
<<<<<<< HEAD
    "prettier.tabWidth": 4,
    "prettier.printWidth": 140,
    "prettier.singleQuote": true,
=======
>>>>>>> 44ad22ce
    "files.eol": "\n",
    "typescript.tsdk": "node_modules/typescript/lib"
}<|MERGE_RESOLUTION|>--- conflicted
+++ resolved
@@ -1,12 +1,6 @@
 {
     "editor.formatOnSave": true,
     "editor.defaultFormatter": "esbenp.prettier-vscode",
-<<<<<<< HEAD
-    "prettier.tabWidth": 4,
-    "prettier.printWidth": 140,
-    "prettier.singleQuote": true,
-=======
->>>>>>> 44ad22ce
     "files.eol": "\n",
     "typescript.tsdk": "node_modules/typescript/lib"
 }