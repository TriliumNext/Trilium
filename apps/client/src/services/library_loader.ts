--- conflicted
+++ resolved
@@ -63,11 +63,5 @@
 
 export default {
     requireCss,
-    requireLibrary,
-<<<<<<< HEAD
-    loadHighlightingTheme,
-    HIGHLIGHT_JS
-=======
-    KATEX
->>>>>>> 7d0d7e93
+    requireLibrary
 };