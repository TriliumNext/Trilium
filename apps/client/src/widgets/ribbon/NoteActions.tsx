--- conflicted
+++ resolved
@@ -45,21 +45,12 @@
 function NoteContextMenu({ note, noteContext }: { note: FNote, noteContext?: NoteContext }) {
   const parentComponent = useContext(ParentComponent);
   const canBeConvertedToAttachment = note?.isEligibleForConversionToAttachment();
-<<<<<<< HEAD
-  const isSearchable = ["text", "code", "book", "mindMap", "doc", "render"].includes(note.type);
-  const isInOptions = note.noteId.startsWith("_options");
-  const isPrintable = ["text", "code"].includes(note.type);
-  const isElectron = getIsElectron();
-  const isMac = getIsMac();
-  const hasSource = ["text", "code", "relationMap", "mermaid", "canvas", "mindMap", "aiChat"].includes(note.type);
-=======
   const isSearchable = ["text", "code", "book", "mindMap", "doc"].includes(note.type);
   const isInOptionsOrHelp = note?.noteId.startsWith("_options") || note?.noteId.startsWith("_help");
   const isPrintable = ["text", "code"].includes(note.type) || (note.type === "book" && note.getLabelValue("viewType") === "presentation");
   const isElectron = getIsElectron();
   const isMac = getIsMac();
-  const hasSource = ["text", "code", "relationMap", "mermaid", "canvas", "mindMap"].includes(note.type);
->>>>>>> d8e9cad2
+  const hasSource = ["text", "code", "relationMap", "mermaid", "canvas", "mindMap", "aiChat"].includes(note.type);
   const isSearchOrBook = ["search", "book"].includes(note.type);
 
   return (
