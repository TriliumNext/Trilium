--- conflicted
+++ resolved
@@ -123,27 +123,6 @@
     var require: RequireMethod;
     var __non_webpack_require__: RequireMethod | undefined;
 
-    // Libraries
-<<<<<<< HEAD
-    // TODO: Replace once library loader is replaced with webpack.
-    var hljs: {
-        highlightAuto(text: string);
-        highlight(text: string, {
-            language: string
-        });
-    };
-=======
-    var renderMathInElement: (element: HTMLElement, options: {
-        trust: boolean;
-    }) => void;
-
-    var katex: {
-        renderToString(text: string, opts: {
-            throwOnError: boolean
-        });
-    }
->>>>>>> 7d0d7e93
-
     /*
      * Panzoom
      */
