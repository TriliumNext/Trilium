--- conflicted
+++ resolved
@@ -1016,15 +1016,8 @@
 }
 
 svg.ck-icon {
-<<<<<<< HEAD
-    &.ck-icon_inherit-color {
-        path {
-            fill: currentColor;
-        }
-=======
     &.ck-icon_inherit-color path[fill="#333"] {
         fill: currentColor;
->>>>>>> 5ae67fda
     }
 
     &.note-icon {
