--- conflicted
+++ resolved
@@ -1,5 +1,4 @@
 {
-<<<<<<< HEAD
   "about": {
     "title": "关于 Trilium Notes",
     "close": "关闭",
@@ -165,7 +164,8 @@
     "showSQLConsole": "显示 SQL 控制台",
     "other": "其他",
     "quickSearch": "定位到快速搜索框",
-    "inPageSearch": "页面内搜索"
+        "inPageSearch": "页面内搜索",
+        "newTabWithActivationNoteLink": "<kbd>Ctrl+Shift+click</kbd> - (或 <kbd>Shift+middle mouse click</kbd>) 在笔记链接打开并激活笔记在一个新的选项卡"
   },
   "import": {
     "importIntoNote": "导入到笔记",
@@ -212,7 +212,8 @@
   },
   "jump_to_note": {
     "close": "关闭",
-    "search_button": "全文搜索"
+    "search_button": "全文搜索",
+    "search_placeholder": "按名称或类型搜索笔记 > 查看命令..."
   },
   "markdown_import": {
     "dialog_title": "Markdown 导入",
@@ -235,7 +236,9 @@
     "modal_title": "选择笔记类型",
     "close": "关闭",
     "modal_body": "选择新笔记的类型或模板：",
-    "templates": "模板"
+    "templates": "模板",
+    "change_path_prompt": "更改创建新笔记的位置：",
+    "search_placeholder": "按名称搜索路径（默认为空）"
   },
   "password_not_set": {
     "title": "密码未设置",
@@ -439,7 +442,8 @@
     "other_notes_with_name": "其它含有 {{attributeType}} 名为 \"{{attributeName}}\" 的的笔记",
     "and_more": "... 以及另外 {{count}} 个",
     "print_landscape": "导出为 PDF 时，将页面方向更改为横向而不是纵向。",
-    "print_page_size": "导出为 PDF 时，更改页面大小。支持的值：<code>A0</code>、<code>A1</code>、<code>A2</code>、<code>A3</code>、<code>A4</code>、<code>A5</code>、<code>A6</code>、<code>Legal</code>、<code>Letter</code>、<code>Tabloid</code>、<code>Ledger</code>。"
+        "print_page_size": "导出为 PDF 时，更改页面大小。支持的值：<code>A0</code>、<code>A1</code>、<code>A2</code>、<code>A3</code>、<code>A4</code>、<code>A5</code>、<code>A6</code>、<code>Legal</code>、<code>Letter</code>、<code>Tabloid</code>、<code>Ledger</code>。",
+        "color_type": "颜色"
   },
   "attribute_editor": {
     "help_text_body1": "要添加标签，只需输入例如 <code>#rock</code> 或者如果您还想添加值，则例如 <code>#year = 2020</code>",
@@ -743,7 +747,8 @@
   "basic_properties": {
     "note_type": "笔记类型",
     "editable": "可编辑",
-    "basic_properties": "基本属性"
+        "basic_properties": "基本属性",
+        "language": "语言"
   },
   "book_properties": {
     "view_type": "视图类型",
@@ -754,7 +759,11 @@
     "collapse": "折叠",
     "expand": "展开",
     "invalid_view_type": "无效的查看类型 '{{type}}'",
-    "calendar": "日历"
+        "calendar": "日历",
+        "book_properties": "集合属性",
+        "table": "表格",
+        "geo-map": "地理地图",
+        "board": "看板"
   },
   "edited_notes": {
     "no_edited_notes_found": "今天还没有编辑过的笔记...",
@@ -831,7 +840,8 @@
     "unknown_label_type": "未知的标签类型 '{{type}}'",
     "unknown_attribute_type": "未知的属性类型 '{{type}}'",
     "add_new_attribute": "添加新属性",
-    "remove_this_attribute": "移除此属性"
+        "remove_this_attribute": "移除此属性",
+        "remove_color": "移除此颜色标签"
   },
   "script_executor": {
     "query": "查询",
@@ -1090,7 +1100,8 @@
     "max_width_label": "内容最大宽度(像素)",
     "apply_changes_description": "要应用内容宽度更改，请点击",
     "reload_button": "重载前端",
-    "reload_description": "来自外观选项的更改"
+        "reload_description": "来自外观选项的更改",
+        "max_width_unit": "像素"
   },
   "native_title_bar": {
     "title": "原生标题栏（需要重新启动应用）",
@@ -1125,7 +1136,8 @@
   "code_auto_read_only_size": {
     "title": "自动只读大小",
     "description": "自动只读大小是指笔记超过设置的大小后自动设置为只读模式（为性能考虑）。",
-    "label": "自动只读大小（代码笔记）"
+        "label": "自动只读大小（代码笔记）",
+        "unit": "字符"
   },
   "code_mime_types": {
     "title": "下拉菜单可用的MIME文件类型"
@@ -1144,7 +1156,8 @@
     "download_images_description": "粘贴的 HTML 可能包含在线图片的引用，Trilium 会找到这些引用并下载图片，以便它们可以离线使用。",
     "enable_image_compression": "启用图片压缩",
     "max_image_dimensions": "图片的最大宽度/高度（超过此限制的图像将会被缩放）。",
-    "jpeg_quality_description": "JPEG 质量（10 - 最差质量，100 最佳质量，建议为 50 - 85）"
+        "jpeg_quality_description": "JPEG 质量（10 - 最差质量，100 最佳质量，建议为 50 - 85）",
+        "max_image_dimensions_unit": "像素"
   },
   "attachment_erasure_timeout": {
     "attachment_erasure_timeout": "附件清理超时",
@@ -1176,7 +1189,8 @@
     "note_revisions_snapshot_limit_description": "笔记修订快照数限制指的是每个笔记可以保存的最大历史记录数量。其中 -1 表示没有限制，0 表示删除所有历史记录。您可以通过 #versioningLimit 标签设置单个笔记的最大修订记录数量。",
     "snapshot_number_limit_label": "笔记修订快照数量限制：",
     "erase_excess_revision_snapshots": "立即删除多余的修订快照",
-    "erase_excess_revision_snapshots_prompt": "多余的修订快照已被删除。"
+        "erase_excess_revision_snapshots_prompt": "多余的修订快照已被删除。",
+        "snapshot_number_limit_unit": "快照"
   },
   "search_engine": {
     "title": "搜索引擎",
@@ -1218,12 +1232,14 @@
     "title": "目录",
     "description": "当笔记中有超过一定数量的标题时，显示目录。您可以自定义此数量：",
     "disable_info": "您可以设置一个非常大的数来禁用目录。",
-    "shortcut_info": "您可以在 “选项” -> “快捷键” 中配置一个键盘快捷键，以便快速切换右侧面板（包括目录）（名称为 'toggleRightPane'）。"
+        "shortcut_info": "您可以在 “选项” -> “快捷键” 中配置一个键盘快捷键，以便快速切换右侧面板（包括目录）（名称为 'toggleRightPane'）。",
+        "unit": "标题"
   },
   "text_auto_read_only_size": {
     "title": "自动只读大小",
     "description": "自动只读笔记大小是超过该大小后，笔记将以只读模式显示（出于性能考虑）。",
-    "label": "自动只读大小（文本笔记）"
+        "label": "自动只读大小（文本笔记）",
+        "unit": "字符"
   },
   "i18n": {
     "title": "本地化",
@@ -1374,7 +1390,8 @@
     "test_title": "同步测试",
     "test_description": "测试和同步服务器之间的连接。如果同步服务器没有初始化，会将本地文档同步到同步服务器上。",
     "test_button": "测试同步",
-    "handshake_failed": "同步服务器握手失败，错误：{{message}}"
+        "handshake_failed": "同步服务器握手失败，错误：{{message}}",
+        "timeout_unit": "毫秒"
   },
   "api_log": {
     "close": "关闭"
@@ -1433,7 +1450,9 @@
     "import-into-note": "导入到笔记",
     "apply-bulk-actions": "应用批量操作",
     "converted-to-attachments": "{{count}} 个笔记已被转换为附件。",
-    "convert-to-attachment-confirm": "确定要将选中的笔记转换为其父笔记的附件吗？"
+        "convert-to-attachment-confirm": "确定要将选中的笔记转换为其父笔记的附件吗？",
+        "duplicate": "复制",
+        "open-in-popup": "快速编辑"
   },
   "shared_info": {
     "shared_publicly": "此笔记已公开分享于",
@@ -1459,7 +1478,11 @@
     "confirm-change": "当笔记内容不为空时，不建议更改笔记类型。您仍然要继续吗？",
     "geo-map": "地理地图",
     "beta-feature": "测试版",
-    "task-list": "待办事项列表"
+        "task-list": "任务列表",
+        "ai-chat": "AI聊天",
+        "new-feature": "新建",
+        "collections": "集合",
+        "book": "集合"
   },
   "protect_note": {
     "toggle-on": "保护笔记",
@@ -1569,7 +1592,9 @@
   },
   "clipboard": {
     "cut": "笔记已剪切到剪贴板。",
-    "copied": "笔记已复制到剪贴板。"
+        "copied": "笔记已复制到剪贴板。",
+        "copy_failed": "由于权限问题，无法复制到剪贴板。",
+        "copy_success": "已复制到剪贴板。"
   },
   "entrypoints": {
     "note-revision-created": "笔记修订已创建。",
@@ -1620,7 +1645,8 @@
     "word_wrapping": "自动换行",
     "theme_none": "无语法高亮",
     "theme_group_light": "浅色主题",
-    "theme_group_dark": "深色主题"
+        "theme_group_dark": "深色主题",
+        "copy_title": "复制到剪贴板"
   },
   "classic_editor_toolbar": {
     "title": "格式"
@@ -1658,7 +1684,8 @@
   "link_context_menu": {
     "open_note_in_new_tab": "在新标签页中打开笔记",
     "open_note_in_new_split": "在新分屏中打开笔记",
-    "open_note_in_new_window": "在新窗口中打开笔记"
+        "open_note_in_new_window": "在新窗口中打开笔记",
+        "open_note_in_popup": "快速编辑"
   },
   "electron_integration": {
     "desktop-application": "桌面应用程序",
@@ -1678,7 +1705,8 @@
     "full-text-search": "全文搜索"
   },
   "note_tooltip": {
-    "note-has-been-deleted": "笔记已被删除。"
+        "note-has-been-deleted": "笔记已被删除。",
+        "quick-edit": "快速编辑"
   },
   "geo-map": {
     "create-child-note-title": "创建一个新的子笔记并将其添加到地图中",
@@ -1687,7 +1715,8 @@
   },
   "geo-map-context": {
     "open-location": "打开位置",
-    "remove-from-map": "从地图中移除"
+        "remove-from-map": "从地图中移除",
+        "add-note": "在这个位置添加一个标记"
   },
   "help-button": {
     "title": "打开相关帮助页面"
@@ -1718,1757 +1747,7 @@
       "today": "今天",
       "tomorrow": "明天",
       "yesterday": "昨天"
-=======
-    "about": {
-        "title": "关于 Trilium Notes",
-        "close": "关闭",
-        "homepage": "项目主页：",
-        "app_version": "应用版本：",
-        "db_version": "数据库版本：",
-        "sync_version": "同步版本：",
-        "build_date": "编译日期：",
-        "build_revision": "编译版本：",
-        "data_directory": "数据目录："
-    },
-    "toast": {
-        "critical-error": {
-            "title": "严重错误",
-            "message": "发生了严重错误，导致客户端应用程序无法启动：\n\n{{message}}\n\n这很可能是由于脚本以意外的方式失败引起的。请尝试以安全模式启动应用程序并解决问题。"
-        },
-        "widget-error": {
-            "title": "小部件初始化失败",
-            "message-custom": "来自 ID 为 \"{{id}}\"、标题为 \"{{title}}\" 的笔记的自定义小部件因以下原因无法初始化：\n\n{{message}}",
-            "message-unknown": "未知小部件因以下原因无法初始化：\n\n{{message}}"
-        },
-        "bundle-error": {
-            "title": "加载自定义脚本失败",
-            "message": "来自 ID 为 \"{{id}}\"、标题为 \"{{title}}\" 的笔记的脚本因以下原因无法执行：\n\n{{message}}"
-        }
-    },
-    "add_link": {
-        "add_link": "添加链接",
-        "help_on_links": "链接帮助",
-        "close": "关闭",
-        "note": "笔记",
-        "search_note": "按名称搜索笔记",
-        "link_title_mirrors": "链接标题跟随笔记标题变化",
-        "link_title_arbitrary": "链接标题可随意修改",
-        "link_title": "链接标题",
-        "button_add_link": "添加链接 <kbd>回车</kbd>"
-    },
-    "branch_prefix": {
-        "edit_branch_prefix": "编辑分支前缀",
-        "help_on_tree_prefix": "有关树前缀的帮助",
-        "close": "关闭",
-        "prefix": "前缀：",
-        "save": "保存",
-        "branch_prefix_saved": "分支前缀已保存。"
-    },
-    "bulk_actions": {
-        "bulk_actions": "批量操作",
-        "close": "关闭",
-        "affected_notes": "受影响的笔记",
-        "include_descendants": "包括所选笔记的子笔记",
-        "available_actions": "可用操作",
-        "chosen_actions": "选择的操作",
-        "execute_bulk_actions": "执行批量操作",
-        "bulk_actions_executed": "批量操作已成功执行。",
-        "none_yet": "暂无操作 ... 通过点击上方的可用操作添加一个操作。",
-        "labels": "标签",
-        "relations": "关联关系",
-        "notes": "笔记",
-        "other": "其它"
-    },
-    "clone_to": {
-        "clone_notes_to": "克隆笔记到...",
-        "close": "关闭",
-        "help_on_links": "链接帮助",
-        "notes_to_clone": "要克隆的笔记",
-        "target_parent_note": "目标父笔记",
-        "search_for_note_by_its_name": "按名称搜索笔记",
-        "cloned_note_prefix_title": "克隆的笔记将在笔记树中显示给定的前缀",
-        "prefix_optional": "前缀（可选）",
-        "clone_to_selected_note": "克隆到选定的笔记 <kbd>回车</kbd>",
-        "no_path_to_clone_to": "没有克隆路径。",
-        "note_cloned": "笔记 \"{{clonedTitle}}\" 已克隆到 \"{{targetTitle}}\""
-    },
-    "confirm": {
-        "confirmation": "确认",
-        "close": "关闭",
-        "cancel": "取消",
-        "ok": "确定",
-        "are_you_sure_remove_note": "确定要从关系图中移除笔记 \"{{title}}\" ？",
-        "if_you_dont_check": "如果不选中此项，笔记将仅从关系图中移除。",
-        "also_delete_note": "同时删除笔记"
-    },
-    "delete_notes": {
-        "delete_notes_preview": "删除笔记预览",
-        "close": "关闭",
-        "delete_all_clones_description": "同时删除所有克隆（可以在最近修改中撤消）",
-        "erase_notes_description": "通常（软）删除仅标记笔记为已删除，可以在一段时间内通过最近修改对话框撤消。选中此选项将立即擦除笔记，不可撤销。",
-        "erase_notes_warning": "永久擦除笔记（无法撤销），包括所有克隆。这将强制应用程序重载。",
-        "notes_to_be_deleted": "将删除以下笔记 ({{- noteCount}})",
-        "no_note_to_delete": "没有笔记将被删除（仅克隆）。",
-        "broken_relations_to_be_deleted": "将删除以下关系并断开连接 ({{- relationCount}})",
-        "cancel": "取消",
-        "ok": "确定",
-        "deleted_relation_text": "笔记 {{- note}} (将被删除的笔记) 被以下关系 {{- relation}} 引用, 来自 {{- source}}。"
-    },
-    "export": {
-        "export_note_title": "导出笔记",
-        "close": "关闭",
-        "export_type_subtree": "此笔记及其所有子笔记",
-        "format_html": "HTML - 推荐，因为它保留所有格式",
-        "format_html_zip": "HTML ZIP 归档 - 建议使用此选项，因为它保留了所有格式。",
-        "format_markdown": "Markdown - 保留大部分格式。",
-        "format_opml": "OPML - 大纲交换格式，仅限文本。不包括格式、图像和文件。",
-        "opml_version_1": "OPML v1.0 - 仅限纯文本",
-        "opml_version_2": "OPML v2.0 - 还允许 HTML",
-        "export_type_single": "仅此笔记，不包括子笔记",
-        "export": "导出",
-        "choose_export_type": "请先选择导出类型",
-        "export_status": "导出状态",
-        "export_in_progress": "导出进行中：{{progressCount}}",
-        "export_finished_successfully": "导出成功完成。",
-        "format_pdf": "PDF - 用于打印或共享目的。"
-    },
-    "help": {
-        "fullDocumentation": "帮助（完整<a class=\"external\" href=\"https://triliumnext.github.io/Docs/\">在线文档</a>)",
-        "close": "关闭",
-        "noteNavigation": "笔记导航",
-        "goUpDown": "<kbd>UP</kbd>, <kbd>DOWN</kbd> - 在笔记列表中向上/向下移动",
-        "collapseExpand": "<kbd>LEFT</kbd>, <kbd>RIGHT</kbd> - 折叠/展开节点",
-        "notSet": "未设置",
-        "goBackForwards": "在历史记录中前后移动",
-        "showJumpToNoteDialog": "显示<a class=\"external\" href=\"https://triliumnext.github.io/Docs/Wiki/note-navigation.html#jump-to-note\">\"跳转到\" 对话框</a>",
-        "scrollToActiveNote": "滚动到活跃笔记",
-        "jumpToParentNote": "<kbd>Backspace</kbd> - 跳转到父笔记",
-        "collapseWholeTree": "折叠整个笔记树",
-        "collapseSubTree": "折叠子树",
-        "tabShortcuts": "标签页快捷键",
-        "newTabNoteLink": "<kbd>CTRL+click</kbd> - 在笔记链接上使用CTRL+点击（或中键点击）在新标签页中打开笔记",
-        "onlyInDesktop": "仅在桌面版（电子构建）中",
-        "openEmptyTab": "打开空白标签页",
-        "closeActiveTab": "关闭活跃标签页",
-        "activateNextTab": "激活下一个标签页",
-        "activatePreviousTab": "激活上一个标签页",
-        "creatingNotes": "创建笔记",
-        "createNoteAfter": "在活跃笔记后创建新笔记",
-        "createNoteInto": "在活跃笔记中创建新子笔记",
-        "editBranchPrefix": "编辑活跃笔记克隆的<a class=\"external\" href=\"https://triliumnext.github.io/Docs/Wiki/tree-concepts.html#prefix\">前缀</a>",
-        "movingCloningNotes": "移动/克隆笔记",
-        "moveNoteUpDown": "在笔记列表中向上/向下移动笔记",
-        "moveNoteUpHierarchy": "在层级结构中向上移动笔记",
-        "multiSelectNote": "多选上/下笔记",
-        "selectAllNotes": "选择当前级别的所有笔记",
-        "selectNote": "<kbd>Shift+click</kbd> - 选择笔记",
-        "copyNotes": "将活跃笔记（或当前选择）复制到剪贴板（用于<a class=\"external\" href=\"https://triliumnext.github.io/Docs/Wiki/cloning-notes.html#cloning-notes\">克隆</a>）",
-        "cutNotes": "将当前笔记（或当前选择）剪切到剪贴板（用于移动笔记）",
-        "pasteNotes": "将笔记粘贴为活跃笔记的子笔记（根据是复制还是剪切到剪贴板来决定是移动还是克隆）",
-        "deleteNotes": "删除笔记/子树",
-        "editingNotes": "编辑笔记",
-        "editNoteTitle": "在树形笔记树中，焦点会从笔记树切换到笔记标题。按下 Enter 键会将焦点从笔记标题切换到文本编辑器。按下 <kbd>Ctrl+.</kbd> 会将焦点从编辑器切换回笔记树。",
-        "createEditLink": "<kbd>Ctrl+K</kbd> - 创建/编辑外部链接",
-        "createInternalLink": "创建内部链接",
-        "followLink": "跟随光标下的链接",
-        "insertDateTime": "在插入点插入当前日期和时间",
-        "jumpToTreePane": "跳转到树面板并滚动到活跃笔记",
-        "markdownAutoformat": "类 Markdown 自动格式化",
-        "headings": "<code>##</code>, <code>###</code>, <code>####</code>  等，后跟空格，自动转换为标题",
-        "bulletList": "<code>*</code> 或 <code>-</code> 后跟空格，自动转换为项目符号列表",
-        "numberedList": "<code>1.</code> or <code>1)</code> 后跟空格，自动转换为编号列表",
-        "blockQuote": "一行以 <code>></code> 开头并后跟空格，自动转换为块引用",
-        "troubleshooting": "故障排除",
-        "reloadFrontend": "重载 Trilium 前端",
-        "showDevTools": "显示开发者工具",
-        "showSQLConsole": "显示 SQL 控制台",
-        "other": "其他",
-        "quickSearch": "定位到快速搜索框",
-        "inPageSearch": "页面内搜索",
-        "newTabWithActivationNoteLink": "<kbd>Ctrl+Shift+click</kbd> - (或 <kbd>Shift+middle mouse click</kbd>) 在笔记链接打开并激活笔记在一个新的选项卡"
-    },
-    "import": {
-        "importIntoNote": "导入到笔记",
-        "close": "关闭",
-        "chooseImportFile": "选择导入文件",
-        "importDescription": "所选文件的内容将作为子笔记导入到",
-        "options": "选项",
-        "safeImportTooltip": "Trilium <code>.zip</code> 导出文件可能包含可能有害的可执行脚本。安全导入将停用所有导入脚本的自动执行。仅当您完全信任导入的可执行脚本的内容时，才取消选中“安全导入”。",
-        "safeImport": "安全导入",
-        "explodeArchivesTooltip": "如果选中此项，则Trilium将读取<code>.zip</code>、<code>.enex</code>和<code>.opml</code>文件，并从这些归档文件内部的文件创建笔记。如果未选中，则Trilium会将这些归档文件本身附加到笔记中。",
-        "explodeArchives": "读取<code>.zip</code>、<code>.enex</code>和<code>.opml</code>归档文件的内容。",
-        "shrinkImagesTooltip": "<p>如果选中此选项，Trilium将尝试通过缩放和优化来缩小导入的图像，这可能会影响图像的感知质量。如果未选中，图像将不做修改地导入。</p><p>这不适用于带有元数据的<code>.zip</code>导入，因为这些文件已被假定为已优化。</p>",
-        "shrinkImages": "压缩图像",
-        "textImportedAsText": "如果元数据不明确，将 HTML、Markdown 和 TXT 导入为文本笔记",
-        "codeImportedAsCode": "如果元数据不明确，将识别的代码文件（例如<code>.json</code>）导入为代码笔记",
-        "replaceUnderscoresWithSpaces": "在导入的笔记名称中将下划线替换为空格",
-        "import": "导入",
-        "failed": "导入失败: {{message}}.",
-        "html_import_tags": {
-            "title": "HTML 导入标签",
-            "description": "配置在导入笔记时应保留的 HTML 标签。不在此列表中的标签将在导入过程中被移除。一些标签（例如 'script'）为了安全性会始终被移除。",
-            "placeholder": "输入 HTML 标签，每行一个",
-            "reset_button": "重置为默认列表"
-        },
-        "import-status": "导入状态",
-        "in-progress": "导入进行中：{{progress}}",
-        "successful": "导入成功完成。"
-    },
-    "include_note": {
-        "dialog_title": "包含笔记",
-        "close": "关闭",
-        "label_note": "笔记",
-        "placeholder_search": "按名称搜索笔记",
-        "box_size_prompt": "包含笔记的框大小：",
-        "box_size_small": "小型 (显示大约10行)",
-        "box_size_medium": "中型 (显示大约30行)",
-        "box_size_full": "完整显示（完整文本框）",
-        "button_include": "包含笔记 <kbd>回车</kbd>"
-    },
-    "info": {
-        "modalTitle": "信息消息",
-        "closeButton": "关闭",
-        "okButton": "确定"
-    },
-    "jump_to_note": {
-        "close": "关闭",
-        "search_button": "全文搜索 <kbd>Ctrl+回车</kbd>",
-        "search_placeholder": "按名称或类型搜索笔记 > 查看命令..."
-    },
-    "markdown_import": {
-        "dialog_title": "Markdown 导入",
-        "close": "关闭",
-        "modal_body_text": "由于浏览器沙箱的限制，无法直接从 JavaScript 读取剪贴板内容。请将要导入的 Markdown 文本粘贴到下面的文本框中，然后点击导入按钮",
-        "import_button": "导入 Ctrl+回车",
-        "import_success": "Markdown 内容已成功导入文档。"
-    },
-    "move_to": {
-        "dialog_title": "移动笔记到...",
-        "close": "关闭",
-        "notes_to_move": "需要移动的笔记",
-        "target_parent_note": "目标父笔记",
-        "search_placeholder": "通过名称搜索笔记",
-        "move_button": "移动到选定的笔记 <kbd>回车</kbd>",
-        "error_no_path": "没有可以移动到的路径。",
-        "move_success_message": "所选笔记已移动到"
-    },
-    "note_type_chooser": {
-        "modal_title": "选择笔记类型",
-        "close": "关闭",
-        "modal_body": "选择新笔记的类型或模板：",
-        "templates": "模板:",
-        "change_path_prompt": "更改创建新笔记的位置：",
-        "search_placeholder": "按名称搜索路径（默认为空）"
-    },
-    "password_not_set": {
-        "title": "密码未设置",
-        "close": "关闭",
-        "body1": "受保护的笔记使用用户密码加密，但密码尚未设置。",
-        "body2": "点击<a class=\"open-password-options-button\" href=\"javascript:\">这里</a>打开选项对话框并设置您的密码。"
-    },
-    "prompt": {
-        "title": "提示",
-        "close": "关闭",
-        "ok": "确定 <kbd>回车</kbd>",
-        "defaultTitle": "提示"
-    },
-    "protected_session_password": {
-        "modal_title": "保护会话",
-        "help_title": "关于保护笔记的帮助",
-        "close_label": "关闭",
-        "form_label": "输入密码进入保护会话以继续：",
-        "start_button": "开始保护会话 <kbd>回车</kbd>"
-    },
-    "recent_changes": {
-        "title": "最近修改",
-        "erase_notes_button": "立即清理已删除的笔记",
-        "close": "关闭",
-        "deleted_notes_message": "已删除的笔记已清理。",
-        "no_changes_message": "暂无修改...",
-        "undelete_link": "恢复删除",
-        "confirm_undelete": "您确定要恢复此笔记及其子笔记吗？"
-    },
-    "revisions": {
-        "note_revisions": "笔记历史版本",
-        "delete_all_revisions": "删除此笔记的所有修订版本",
-        "delete_all_button": "删除所有修订版本",
-        "help_title": "关于笔记修订版本的帮助",
-        "close": "关闭",
-        "revision_last_edited": "此修订版本上次编辑于 {{date}}",
-        "confirm_delete_all": "您是否要删除此笔记的所有修订版本？",
-        "no_revisions": "此笔记暂无修订版本...",
-        "restore_button": "恢复",
-        "confirm_restore": "您是否要恢复此修订版本？这将使用此修订版本覆盖笔记的当前标题和内容。",
-        "delete_button": "删除",
-        "confirm_delete": "您是否要删除此修订版本？",
-        "revisions_deleted": "笔记修订版本已删除。",
-        "revision_restored": "笔记修订版本已恢复。",
-        "revision_deleted": "笔记修订版本已删除。",
-        "snapshot_interval": "笔记快照保存间隔: {{seconds}}秒。",
-        "maximum_revisions": "当前笔记的最大历史数量: {{number}}。",
-        "settings": "笔记修订设置",
-        "download_button": "下载",
-        "mime": "MIME 类型：",
-        "file_size": "文件大小：",
-        "preview": "预览：",
-        "preview_not_available": "无法预览此类型的笔记。"
-    },
-    "sort_child_notes": {
-        "sort_children_by": "按...排序子笔记",
-        "close": "关闭",
-        "sorting_criteria": "排序条件",
-        "title": "标题",
-        "date_created": "创建日期",
-        "date_modified": "修改日期",
-        "sorting_direction": "排序方向",
-        "ascending": "升序",
-        "descending": "降序",
-        "folders": "文件夹",
-        "sort_folders_at_top": "将文件夹置顶排序",
-        "natural_sort": "自然排序",
-        "sort_with_respect_to_different_character_sorting": "根据不同语言或地区的字符排序和排序规则排序。",
-        "natural_sort_language": "自然排序语言",
-        "the_language_code_for_natural_sort": "自然排序的语言代码，例如中文的 \"zh-CN\"。",
-        "sort": "排序 <kbd>Enter</kbd>"
-    },
-    "upload_attachments": {
-        "upload_attachments_to_note": "上传附件到笔记",
-        "close": "关闭",
-        "choose_files": "选择文件",
-        "files_will_be_uploaded": "文件将作为附件上传到",
-        "options": "选项",
-        "shrink_images": "缩小图片",
-        "upload": "上传",
-        "tooltip": "如果您勾选此选项，Trilium 将尝试通过缩放和优化来缩小上传的图像，这可能会影响感知的图像质量。如果未选中，则将以不进行修改的方式上传图像。"
-    },
-    "attribute_detail": {
-        "attr_detail_title": "属性详情标题",
-        "close_button_title": "取消修改并关闭",
-        "attr_is_owned_by": "属性所有者",
-        "attr_name_title": "属性名称只能由字母数字字符、冒号和下划线组成",
-        "name": "名称",
-        "value": "值",
-        "target_note_title": "关系是源笔记和目标笔记之间的命名连接。",
-        "target_note": "目标笔记",
-        "promoted_title": "升级属性在笔记上突出显示。",
-        "promoted": "升级",
-        "promoted_alias_title": "在升级属性界面中显示的名称。",
-        "promoted_alias": "别名",
-        "multiplicity_title": "多重性定义了可以创建的含有相同名称的属性的数量 - 最多为1或多于1。",
-        "multiplicity": "多重性",
-        "single_value": "单值",
-        "multi_value": "多值",
-        "label_type_title": "标签类型将帮助 Trilium 选择适合的界面来输入标签值。",
-        "label_type": "类型",
-        "text": "文本",
-        "number": "数字",
-        "boolean": "布尔值",
-        "date": "日期",
-        "date_time": "日期和时间",
-        "time": "时间",
-        "url": "网址",
-        "precision_title": "值设置界面中浮点数后的位数。",
-        "precision": "精度",
-        "digits": "位数",
-        "inverse_relation_title": "可选设置，定义此关系与哪个关系相反。例如：父 - 子是彼此的反向关系。",
-        "inverse_relation": "反向关系",
-        "inheritable_title": "可继承属性将被继承到此树下的所有后代。",
-        "inheritable": "可继承",
-        "save_and_close": "保存并关闭 <kbd>Ctrl+回车</kbd>",
-        "delete": "删除",
-        "related_notes_title": "含有此标签的其他笔记",
-        "more_notes": "更多笔记",
-        "label": "标签详情",
-        "label_definition": "标签定义详情",
-        "relation": "关系详情",
-        "relation_definition": "关系定义详情",
-        "disable_versioning": "禁用自动版本控制。适用于例如大型但不重要的笔记 - 例如用于脚本编写的大型JS库",
-        "calendar_root": "标记应用作为每日笔记的根。只应标记一个笔记。",
-        "archived": "含有此标签的笔记默认在搜索结果中不可见（也适用于跳转到、添加链接对话框等）。",
-        "exclude_from_export": "笔记（及其子树）不会包含在任何笔记导出中",
-        "run": "定义脚本应运行的事件。可能的值包括：\n<ul>\n<li>frontendStartup - Trilium前端启动时（或刷新时），但不会在移动端执行。</li>\n<li>mobileStartup - Trilium前端启动时（或刷新时）， 在移动端会执行。</li>\n<li>backendStartup - Trilium后端启动时</li>\n<li>hourly - 每小时运行一次。您可以使用附加标签<code>runAtHour</code>指定小时。</li>\n<li>daily - 每天运行一次</li>\n</ul>",
-        "run_on_instance": "定义应在哪个Trilium实例上运行。默认为所有实例。",
-        "run_at_hour": "应在哪个小时运行。应与<code>#run=hourly</code>一起使用。可以多次定义，以便一天内运行多次。",
-        "disable_inclusion": "含有此标签的脚本不会包含在父脚本执行中。",
-        "sorted": "按标题字母顺序保持子笔记排序",
-        "sort_direction": "ASC（默认）或DESC",
-        "sort_folders_first": "文件夹（含有子笔记的笔记）应排在顶部",
-        "top": "在其父级中保留给定笔记在顶部（仅适用于排序的父级）",
-        "hide_promoted_attributes": "隐藏此笔记上的升级属性",
-        "read_only": "编辑器处于只读模式。仅适用于文本和代码笔记。",
-        "auto_read_only_disabled": "文本/代码笔记可以在太大时自动设置为只读模式。您可以通过向笔记添加此标签来对单个笔记单独设置禁用只读。",
-        "app_css": "标记加载到 Trilium 应用程序中的 CSS 笔记，因此可以用于修改 Trilium 的外观。",
-        "app_theme": "标记为完整的 Trilium 主题的 CSS 笔记，因此可以在 Trilium 选项中使用。",
-        "app_theme_base": "设置为“next”，以便使用 TriliumNext 主题而不是旧主题作为自定义主题的基础。",
-        "css_class": "该标签的值将作为 CSS 类添加到树中表示给定笔记的节点。这对于高级主题设置非常有用。可用于模板笔记。",
-        "icon_class": "该标签的值将作为 CSS 类添加到树中图标上，有助于从视觉上区分笔记树里的笔记。比如可以是 bx bx-home - 图标来自 boxicons。可用于模板笔记。",
-        "page_size": "笔记列表中每页的项目数",
-        "custom_request_handler": "请参阅<a href=\"javascript:\" data-help-page=\"custom-request-handler.html\">自定义请求处理程序</a>",
-        "custom_resource_provider": "请参阅<a href=\"javascript:\" data-help-page=\"custom-request-handler.html\">自定义请求处理程序</a>",
-        "widget": "将此笔记标记为将添加到 Trilium 组件树中的自定义小部件",
-        "workspace": "将此笔记标记为允许轻松聚焦的工作区",
-        "workspace_icon_class": "定义在选项卡中聚焦到此笔记时将使用的框图图标 CSS 类",
-        "workspace_tab_background_color": "聚焦到此笔记时在笔记标签页中使用的 CSS 颜色",
-        "workspace_calendar_root": "定义每个工作区的日历根",
-        "workspace_template": "在创建新笔记时，此笔记将出现在可用模板的选择中，但仅当聚焦到包含此模板的工作区时",
-        "search_home": "新的搜索笔记将作为此笔记的子笔记创建",
-        "workspace_search_home": "当聚焦到此工作区笔记的某个上级笔记时，新的搜索笔记将作为此笔记的子笔记创建",
-        "inbox": "使用侧边栏中的“新建笔记”按钮创建笔记时，默认收件箱位置。笔记将作为标有 <code>#inbox</code> 标签的笔记的子笔记创建。",
-        "workspace_inbox": "当聚焦到此工作区笔记的某个上级笔记时，新的笔记的默认收件箱位置",
-        "sql_console_home": "SQL 控制台笔记的默认位置",
-        "bookmark_folder": "含有此标签的笔记将作为文件夹出现在书签中（允许访问其子笔记）",
-        "share_hidden_from_tree": "此笔记从左侧导航树中隐藏，但仍可通过其 URL 访问",
-        "share_external_link": "笔记将在分享树中作为指向外部网站的链接",
-        "share_alias": "使用此别名定义将在 https://您的trilium域名/share/[别名] 下可用的笔记",
-        "share_omit_default_css": "将省略默认的分享页面 CSS。当您进行广泛的样式修改时使用。",
-        "share_root": "标记作为在 /share 地址分享的根节点笔记。",
-        "share_description": "定义要添加到 HTML meta 标签以供描述的文本",
-        "share_raw": "笔记将以其原始格式提供，不带 HTML 包装器",
-        "share_disallow_robot_indexing": "将通过 <code>X-Robots-Tag: noindex</code> 标头禁止爬虫机器人索引此笔记",
-        "share_credentials": "需要凭据才能访问此分享笔记。值应以 'username:password' 格式提供。请勿忘记使其可继承以应用于子笔记/图像。",
-        "share_index": "含有此标签的笔记将列出所有分享笔记的根",
-        "display_relations": "应显示的逗号分隔关系名称。将隐藏所有其他关系。",
-        "hide_relations": "应隐藏的逗号分隔关系名称。将显示所有其他关系。",
-        "title_template": "创建为此笔记的子笔记时的默认标题。该值将作为 JavaScript 字符串评估\n                        并因此可以通过注入的 <code>now</code> 和 <code>parentNote</code> 变量丰富动态内容。示例：\n                        \n                        <ul>\n                            <li><code>${parentNote.getLabelValue('authorName')} 的文学作品</code></li>\n                            <li><code>${now.format('YYYY-MM-DD HH:mm:ss')} 的日志</code></li>\n                        </ul>\n                        \n                        有关详细信息，请参见<a href=\"https://triliumnext.github.io/Docs/Wiki/default-note-title.html\">含有详细信息的 wiki</a>、<a href=\"https://zadam.github.io/trilium/backend_api/Note.html\">parentNote</a> 和 <a href=\"https://day.js.org/docs/en/display/format\">now</a> 的 API 文档以获取详情。",
-        "template": "此笔记在创建新笔记时，将出现在可用模板的可选列表中",
-        "toc": "<code>#toc</code> 或 <code>#toc=show</code> 将强制显示目录。<code>#toc=hide</code> 将强制隐藏它。如果标签不存在，则遵守全局设置",
-        "color": "定义笔记树、链接等中笔记的颜色。使用任何有效的 CSS 颜色值，如 'red' 或 #a13d5f",
-        "keyboard_shortcut": "定义立即跳转到此笔记的键盘快捷键。示例：'ctrl+alt+e'。需要前端重载才能生效。",
-        "keep_current_hoisting": "即使笔记不在当前聚焦的子树中显示，打开此链接也不会改变聚焦。",
-        "execute_button": "将执行当前代码笔记的按钮标题",
-        "execute_description": "显示与执行按钮一起显示的当前代码笔记的更长描述",
-        "exclude_from_note_map": "含有此标签的笔记将从笔记地图中隐藏",
-        "new_notes_on_top": "新笔记将创建在父笔记的顶部，而不是底部。",
-        "hide_highlight_widget": "隐藏高亮列表小部件",
-        "run_on_note_creation": "在后端创建笔记时执行。如果要为在特定子树下创建的所有笔记运行脚本，请使用此关系。在这种情况下，在子树根笔记上创建它并使其可继承。在子树中的任何深度创建新笔记都会触发脚本。",
-        "run_on_child_note_creation": "当创建新的子笔记时执行",
-        "run_on_note_title_change": "当笔记标题修改时执行（包括笔记创建）",
-        "run_on_note_content_change": "当笔记内容修改时执行（包括笔记创建）。",
-        "run_on_note_change": "当笔记修改时执行（包括笔记创建）。不包括内容修改",
-        "run_on_note_deletion": "在删除笔记时执行",
-        "run_on_branch_creation": "在创建分支时执行。分支是父笔记和子笔记之间的链接，并且在克隆或移动笔记时创建。",
-        "run_on_branch_change": "在分支更新时执行。",
-        "run_on_branch_deletion": "在删除分支时执行。分支是父笔记和子笔记之间的链接，例如在移动笔记时删除（删除旧的分支/链接）。",
-        "run_on_attribute_creation": "在为定义此关系的笔记创建新属性时执行",
-        "run_on_attribute_change": "当修改定义此关系的笔记的属性时执行。删除属性时也会触发此操作。",
-        "relation_template": "即使没有父子关系，笔记的属性也将继承。如果空，则笔记的内容和子树将添加到实例笔记中。有关详细信息，请参见文档。",
-        "inherit": "即使没有父子关系，笔记的属性也将继承。有关类似概念的模板关系，请参见模板关系。请参阅文档中的属性继承。",
-        "render_note": "“渲染 HTML 笔记”类型的笔记将使用代码笔记（HTML 或脚本）进行呈现，因此需要指定要渲染的笔记",
-        "widget_relation": "此关系的目标将作为侧边栏中的小部件执行和呈现",
-        "share_css": "将注入分享页面的 CSS 笔记。CSS 笔记也必须位于分享子树中。可以考虑一并使用 'share_hidden_from_tree' 和 'share_omit_default_css'。",
-        "share_js": "将注入分享页面的 JavaScript 笔记。JS 笔记也必须位于分享子树中。可以考虑一并使用 'share_hidden_from_tree'。",
-        "share_template": "用作显示分享笔记的模板的嵌入式 JavaScript 笔记。如果没有，将回退到默认模板。可以考虑一并使用 'share_hidden_from_tree'。",
-        "share_favicon": "在分享页面中设置的 favicon 笔记。一般需要将它设置为分享和可继承。Favicon 笔记也必须位于分享子树中。可以考虑一并使用 'share_hidden_from_tree'。",
-        "is_owned_by_note": "由此笔记所有",
-        "other_notes_with_name": "其它含有 {{attributeType}} 名为 \"{{attributeName}}\" 的的笔记",
-        "and_more": "... 以及另外 {{count}} 个",
-        "print_landscape": "导出为 PDF 时，将页面方向更改为横向而不是纵向。",
-        "print_page_size": "导出为 PDF 时，更改页面大小。支持的值：<code>A0</code>、<code>A1</code>、<code>A2</code>、<code>A3</code>、<code>A4</code>、<code>A5</code>、<code>A6</code>、<code>Legal</code>、<code>Letter</code>、<code>Tabloid</code>、<code>Ledger</code>。",
-        "color_type": "颜色"
-    },
-    "attribute_editor": {
-        "help_text_body1": "要添加标签，只需输入例如 <code>#rock</code> 或者如果您还想添加值，则例如 <code>#year = 2020</code>",
-        "help_text_body2": "对于关系，请输入 <code>~author = @</code>，这将显示一个自动完成列表，您可以查找所需的笔记。",
-        "help_text_body3": "您也可以使用右侧的 <code>+</code> 按钮添加标签和关系。</p>",
-        "save_attributes": "保存属性 <enter>",
-        "add_a_new_attribute": "添加新属性",
-        "add_new_label": "添加新标签 <kbd data-command=\"addNewLabel\"></kbd>",
-        "add_new_relation": "添加新关系 <kbd data-command=\"addNewRelation\"></kbd>",
-        "add_new_label_definition": "添加新标签定义",
-        "add_new_relation_definition": "添加新关系定义",
-        "placeholder": "在此输入标签和关系"
-    },
-    "abstract_bulk_action": {
-        "remove_this_search_action": "删除此搜索操作"
-    },
-    "execute_script": {
-        "execute_script": "执行脚本",
-        "help_text": "您可以在匹配的笔记上执行简单的脚本。",
-        "example_1": "例如，要在笔记标题后附加字符串，请使用以下脚本：",
-        "example_2": "更复杂的例子，删除所有匹配的笔记属性："
-    },
-    "add_label": {
-        "add_label": "添加标签",
-        "label_name_placeholder": "标签名称",
-        "label_name_title": "允许使用字母、数字、下划线和冒号。",
-        "to_value": "值为",
-        "new_value_placeholder": "新值",
-        "help_text": "在所有匹配的笔记上：",
-        "help_text_item1": "如果笔记尚无此标签，则创建给定的标签",
-        "help_text_item2": "或更改现有标签的值",
-        "help_text_note": "您也可以在不指定值的情况下调用此方法，这种情况下，标签将分配给没有值的笔记。"
-    },
-    "delete_label": {
-        "delete_label": "删除标签",
-        "label_name_placeholder": "标签名称",
-        "label_name_title": "允许使用字母、数字、下划线和冒号。"
-    },
-    "rename_label": {
-        "rename_label": "重命名标签",
-        "rename_label_from": "重命名标签从",
-        "old_name_placeholder": "旧名称",
-        "to": "改为",
-        "new_name_placeholder": "新名称",
-        "name_title": "允许使用字母、数字、下划线和冒号。"
-    },
-    "update_label_value": {
-        "update_label_value": "更新标签值",
-        "label_name_placeholder": "标签名称",
-        "label_name_title": "允许使用字母、数字、下划线和冒号。",
-        "to_value": "值为",
-        "new_value_placeholder": "新值",
-        "help_text": "在所有匹配的笔记上，更改现有标签的值。",
-        "help_text_note": "您也可以在不指定值的情况下调用此方法，这种情况下，标签将分配给没有值的笔记。"
-    },
-    "delete_note": {
-        "delete_note": "删除笔记",
-        "delete_matched_notes": "删除匹配的笔记",
-        "delete_matched_notes_description": "这将删除匹配的笔记。",
-        "undelete_notes_instruction": "删除后，可以从“最近修改”对话框中恢复它们。",
-        "erase_notes_instruction": "要永久擦除笔记，您可以在删除后转到“选项”->“其他”，然后单击“立即擦除已删除的笔记”按钮。"
-    },
-    "delete_revisions": {
-        "delete_note_revisions": "删除笔记修订版本",
-        "all_past_note_revisions": "所有匹配笔记的过去修订版本都将被删除。笔记本身将完全保留。换句话说，笔记的历史将被删除。"
-    },
-    "move_note": {
-        "move_note": "移动笔记",
-        "to": "到",
-        "target_parent_note": "目标父笔记",
-        "on_all_matched_notes": "对于所有匹配的笔记",
-        "move_note_new_parent": "如果笔记只有一个父级（即旧分支被移除并创建新分支到新父级），则将笔记移动到新父级",
-        "clone_note_new_parent": "如果笔记有多个克隆/分支（不清楚应该移除哪个分支），则将笔记克隆到新父级",
-        "nothing_will_happen": "如果笔记无法移动到目标笔记（即这会创建一个树循环），则不会发生任何事情"
-    },
-    "rename_note": {
-        "rename_note": "重命名笔记",
-        "rename_note_title_to": "重命名笔记标题为",
-        "new_note_title": "新笔记标题",
-        "click_help_icon": "点击右侧的帮助图标查看所有选项",
-        "evaluated_as_js_string": "给定的值被评估为 JavaScript 字符串，因此可以通过注入的 <code>note</code> 变量（正在重命名的笔记）丰富动态内容。 例如：",
-        "example_note": "<code>Note</code> - 所有匹配的笔记都被重命名为“Note”",
-        "example_new_title": "<code>NEW: ${note.title}</code> - 匹配的笔记标题以“NEW: ”为前缀",
-        "example_date_prefix": "<code>${note.dateCreatedObj.format('MM-DD:')}: ${note.title}</code> - 匹配的笔记以笔记的创建月份-日期为前缀",
-        "api_docs": "有关详细信息，请参阅<a href='https://zadam.github.io/trilium/backend_api/Note.html'>笔记</a>及其<a href='https://day.js.org/docs/en/display/format'>dateCreatedObj / utcDateCreatedObj 属性</a>的API文档。"
-    },
-    "add_relation": {
-        "add_relation": "添加关系",
-        "relation_name": "关系名称",
-        "allowed_characters": "允许的字符为字母数字、下划线和冒号。",
-        "to": "到",
-        "target_note": "目标笔记",
-        "create_relation_on_all_matched_notes": "在所有匹配的笔记上创建指定的关系。"
-    },
-    "delete_relation": {
-        "delete_relation": "删除关系",
-        "relation_name": "关系名称",
-        "allowed_characters": "允许的字符为字母数字、下划线和冒号。"
-    },
-    "rename_relation": {
-        "rename_relation": "重命名关系",
-        "rename_relation_from": "重命名关系，从",
-        "old_name": "旧名称",
-        "to": "改为",
-        "new_name": "新名称",
-        "allowed_characters": "允许的字符为字母数字、下划线和冒号。"
-    },
-    "update_relation_target": {
-        "update_relation": "更新关系",
-        "relation_name": "关系名称",
-        "allowed_characters": "允许的字符为字母数字、下划线和冒号。",
-        "to": "到",
-        "target_note": "目标笔记",
-        "on_all_matched_notes": "在所有匹配的笔记上",
-        "change_target_note": "或更改现有关系的目标笔记",
-        "update_relation_target": "更新关系目标"
-    },
-    "attachments_actions": {
-        "open_externally": "用外部程序打开",
-        "open_externally_title": "文件将会在外部应用程序中打开，并监视其更改。然后您可以将修改后的版本上传回 Trilium。",
-        "open_custom": "自定义打开方式",
-        "open_custom_title": "文件将会在外部应用程序中打开，并监视其更改。然后您可以将修改后的版本上传回 Trilium。",
-        "download": "下载",
-        "rename_attachment": "重命名附件",
-        "upload_new_revision": "上传新版本",
-        "copy_link_to_clipboard": "复制链接到剪贴板",
-        "convert_attachment_into_note": "将附件转换为笔记",
-        "delete_attachment": "删除附件",
-        "upload_success": "新附件修订版本已上传。",
-        "upload_failed": "新附件修订版本上传失败。",
-        "open_externally_detail_page": "外部打开附件仅在详细页面中可用，请首先点击附件详细信息，然后重复此操作。",
-        "open_custom_client_only": "自定义打开附件只能通过客户端完成。",
-        "delete_confirm": "您确定要删除附件 '{{title}}' 吗？",
-        "delete_success": "附件 '{{title}}' 已被删除。",
-        "convert_confirm": "您确定要将附件 '{{title}}' 转换为单独的笔记吗？",
-        "convert_success": "附件 '{{title}}' 已转换为笔记。",
-        "enter_new_name": "请输入附件的新名称"
-    },
-    "calendar": {
-        "mon": "一",
-        "tue": "二",
-        "wed": "三",
-        "thu": "四",
-        "fri": "五",
-        "sat": "六",
-        "sun": "日",
-        "cannot_find_day_note": "无法找到日记",
-        "cannot_find_week_note": "无法找到周记",
-        "january": "一月",
-        "febuary": "二月",
-        "march": "三月",
-        "april": "四月",
-        "may": "五月",
-        "june": "六月",
-        "july": "七月",
-        "august": "八月",
-        "september": "九月",
-        "october": "十月",
-        "november": "十一月",
-        "december": "十二月"
-    },
-    "close_pane_button": {
-        "close_this_pane": "关闭此面板"
-    },
-    "create_pane_button": {
-        "create_new_split": "拆分面板"
-    },
-    "edit_button": {
-        "edit_this_note": "编辑此笔记"
-    },
-    "show_toc_widget_button": {
-        "show_toc": "显示目录"
-    },
-    "show_highlights_list_widget_button": {
-        "show_highlights_list": "显示高亮列表"
-    },
-    "global_menu": {
-        "menu": "菜单",
-        "options": "选项",
-        "open_new_window": "打开新窗口",
-        "switch_to_mobile_version": "切换到移动版",
-        "switch_to_desktop_version": "切换到桌面版",
-        "zoom": "缩放",
-        "toggle_fullscreen": "切换全屏",
-        "zoom_out": "缩小",
-        "reset_zoom_level": "重置缩放级别",
-        "zoom_in": "放大",
-        "configure_launchbar": "配置启动栏",
-        "show_shared_notes_subtree": "显示分享笔记子树",
-        "advanced": "高级",
-        "open_dev_tools": "打开开发工具",
-        "open_sql_console": "打开 SQL 控制台",
-        "open_sql_console_history": "打开 SQL 控制台历史记录",
-        "open_search_history": "打开搜索历史",
-        "show_backend_log": "显示后台日志",
-        "reload_hint": "重载可以帮助解决一些视觉故障，而无需重启整个应用程序。",
-        "reload_frontend": "重载前端",
-        "show_hidden_subtree": "显示隐藏子树",
-        "show_help": "显示帮助",
-        "about": "关于 TriliumNext 笔记",
-        "logout": "登出",
-        "show-cheatsheet": "显示快捷帮助",
-        "toggle-zen-mode": "禅模式"
-    },
-    "zen_mode": {
-        "button_exit": "退出禅模式"
-    },
-    "sync_status": {
-        "unknown": "<p>同步状态将在下一次同步尝试开始后显示。</p><p>点击以立即触发同步。</p>",
-        "connected_with_changes": "<p>已连接到同步服务器。<br>有一些未同步的变更。</p><p>点击以触发同步。</p>",
-        "connected_no_changes": "<p>已连接到同步服务器。<br>所有变更均已同步。</p><p>点击以触发同步。</p>",
-        "disconnected_with_changes": "<p>连接同步服务器失败。<br>有一些未同步的变更。</p><p>点击以触发同步。</p>",
-        "disconnected_no_changes": "<p>连接同步服务器失败。<br>所有已知变更均已同步。</p><p>点击以触发同步。</p>",
-        "in_progress": "正在与服务器进行同步。"
-    },
-    "left_pane_toggle": {
-        "show_panel": "显示面板",
-        "hide_panel": "隐藏面板"
-    },
-    "move_pane_button": {
-        "move_left": "向左移动",
-        "move_right": "向右移动"
-    },
-    "note_actions": {
-        "convert_into_attachment": "转换为附件",
-        "re_render_note": "重新渲染笔记",
-        "search_in_note": "在笔记中搜索",
-        "note_source": "笔记源代码",
-        "note_attachments": "笔记附件",
-        "open_note_externally": "用外部程序打开笔记",
-        "open_note_externally_title": "文件将在外部应用程序中打开，并监视其更改。然后您可以将修改后的版本上传回 Trilium。",
-        "open_note_custom": "使用自定义程序打开笔记",
-        "import_files": "导入文件",
-        "export_note": "导出笔记",
-        "delete_note": "删除笔记",
-        "print_note": "打印笔记",
-        "save_revision": "保存笔记修订",
-        "convert_into_attachment_failed": "笔记 '{{title}}' 转换失败。",
-        "convert_into_attachment_successful": "笔记 '{{title}}' 已成功转换为附件。",
-        "convert_into_attachment_prompt": "确定要将笔记 '{{title}}' 转换为父笔记的附件吗？",
-        "print_pdf": "导出为 PDF..."
-    },
-    "onclick_button": {
-        "no_click_handler": "按钮组件'{{componentId}}'没有定义点击处理程序"
-    },
-    "protected_session_status": {
-        "active": "受保护的会话已激活。点击退出受保护的会话。",
-        "inactive": "点击进入受保护的会话"
-    },
-    "revisions_button": {
-        "note_revisions": "笔记修订版本"
-    },
-    "update_available": {
-        "update_available": "有更新可用"
-    },
-    "note_launcher": {
-        "this_launcher_doesnt_define_target_note": "此启动器未定义目标笔记。"
-    },
-    "code_buttons": {
-        "execute_button_title": "执行脚本",
-        "trilium_api_docs_button_title": "打开 Trilium API 文档",
-        "save_to_note_button_title": "保存到笔记",
-        "opening_api_docs_message": "正在打开 API 文档...",
-        "sql_console_saved_message": "SQL 控制台已保存到 {{note_path}}"
-    },
-    "copy_image_reference_button": {
-        "button_title": "复制图片引用到剪贴板，可粘贴到文本笔记中。"
-    },
-    "hide_floating_buttons_button": {
-        "button_title": "隐藏按钮"
-    },
-    "show_floating_buttons_button": {
-        "button_title": "显示按钮"
-    },
-    "svg_export_button": {
-        "button_title": "导出SVG格式图片"
-    },
-    "relation_map_buttons": {
-        "create_child_note_title": "创建新的子笔记并添加到关系图",
-        "reset_pan_zoom_title": "重置平移和缩放到初始坐标和放大倍率",
-        "zoom_in_title": "放大",
-        "zoom_out_title": "缩小"
-    },
-    "zpetne_odkazy": {
-        "backlink": "{{count}} 个反链",
-        "backlinks": "{{count}} 个反链",
-        "relation": "关系"
-    },
-    "mobile_detail_menu": {
-        "insert_child_note": "插入子笔记",
-        "delete_this_note": "删除此笔记",
-        "error_cannot_get_branch_id": "无法获取 notePath '{{notePath}}' 的 branchId",
-        "error_unrecognized_command": "无法识别的命令 {{command}}"
-    },
-    "note_icon": {
-        "change_note_icon": "更改笔记图标",
-        "category": "类别:",
-        "search": "搜索:",
-        "reset-default": "重置为默认图标"
-    },
-    "basic_properties": {
-        "note_type": "笔记类型",
-        "editable": "可编辑",
-        "basic_properties": "基本属性",
-        "language": "语言"
-    },
-    "book_properties": {
-        "view_type": "视图类型",
-        "grid": "网格",
-        "list": "列表",
-        "collapse_all_notes": "折叠所有笔记",
-        "expand_all_children": "展开所有子项",
-        "collapse": "折叠",
-        "expand": "展开",
-        "invalid_view_type": "无效的查看类型 '{{type}}'",
-        "calendar": "日历",
-        "book_properties": "集合属性",
-        "table": "表格",
-        "geo-map": "地理地图",
-        "board": "看板"
-    },
-    "edited_notes": {
-        "no_edited_notes_found": "今天还没有编辑过的笔记...",
-        "title": "编辑过的笔记",
-        "deleted": "（已删除）"
-    },
-    "file_properties": {
-        "note_id": "笔记 ID",
-        "original_file_name": "原始文件名",
-        "file_type": "文件类型",
-        "file_size": "文件大小",
-        "download": "下载",
-        "open": "打开",
-        "upload_new_revision": "上传新修订版本",
-        "upload_success": "新文件修订版本已上传。",
-        "upload_failed": "新文件修订版本上传失败。",
-        "title": "文件"
-    },
-    "image_properties": {
-        "original_file_name": "原始文件名",
-        "file_type": "文件类型",
-        "file_size": "文件大小",
-        "download": "下载",
-        "open": "打开",
-        "copy_reference_to_clipboard": "复制引用到剪贴板",
-        "upload_new_revision": "上传新修订版本",
-        "upload_success": "新图像修订版本已上传。",
-        "upload_failed": "新图像修订版本上传失败：{{message}}",
-        "title": "图像"
-    },
-    "inherited_attribute_list": {
-        "title": "继承的属性",
-        "no_inherited_attributes": "没有继承的属性。"
-    },
-    "note_info_widget": {
-        "note_id": "笔记 ID",
-        "created": "创建时间",
-        "modified": "修改时间",
-        "type": "类型",
-        "note_size": "笔记大小",
-        "note_size_info": "笔记大小提供了该笔记存储需求的粗略估计。它考虑了笔记的内容及其笔记修订历史的内容。",
-        "calculate": "计算",
-        "subtree_size": "(子树大小: {{size}}, 共计 {{count}} 个笔记)",
-        "title": "笔记信息"
-    },
-    "note_map": {
-        "open_full": "展开显示",
-        "collapse": "折叠到正常大小",
-        "title": "笔记地图",
-        "fix-nodes": "固定节点",
-        "link-distance": "链接距离"
-    },
-    "note_paths": {
-        "title": "笔记路径",
-        "clone_button": "克隆笔记到新位置...",
-        "intro_placed": "此笔记放置在以下路径中：",
-        "intro_not_placed": "此笔记尚未放入笔记树中。",
-        "outside_hoisted": "此路径在提升的笔记之外，您需要取消聚焦。",
-        "archived": "已归档",
-        "search": "搜索"
-    },
-    "note_properties": {
-        "this_note_was_originally_taken_from": "笔记来源:",
-        "info": "信息"
-    },
-    "owned_attribute_list": {
-        "owned_attributes": "拥有的属性"
-    },
-    "promoted_attributes": {
-        "promoted_attributes": "升级属性",
-        "unset-field-placeholder": "未设置",
-        "url_placeholder": "http://www...",
-        "open_external_link": "打开外部链接",
-        "unknown_label_type": "未知的标签类型 '{{type}}'",
-        "unknown_attribute_type": "未知的属性类型 '{{type}}'",
-        "add_new_attribute": "添加新属性",
-        "remove_this_attribute": "移除此属性",
-        "remove_color": "移除此颜色标签"
-    },
-    "script_executor": {
-        "query": "查询",
-        "script": "脚本",
-        "execute_query": "执行查询",
-        "execute_script": "执行脚本"
-    },
-    "search_definition": {
-        "add_search_option": "添加搜索选项：",
-        "search_string": "搜索字符串",
-        "search_script": "搜索脚本",
-        "ancestor": "上级笔记",
-        "fast_search": "快速搜索",
-        "fast_search_description": "快速搜索选项禁用笔记内容的全文搜索，这可能会加速大数据库中的搜索。",
-        "include_archived": "包含归档",
-        "include_archived_notes_description": "归档的笔记默认不包含在搜索结果中，使用此选项将包含它们。",
-        "order_by": "排序方式",
-        "limit": "限制",
-        "limit_description": "限制结果数量",
-        "debug": "调试",
-        "debug_description": "调试将打印额外的调试信息到控制台，以帮助调试复杂查询",
-        "action": "操作",
-        "search_button": "搜索 <kbd>回车</kbd>",
-        "search_execute": "搜索并执行操作",
-        "save_to_note": "保存到笔记",
-        "search_parameters": "搜索参数",
-        "unknown_search_option": "未知的搜索选项 {{searchOptionName}}",
-        "search_note_saved": "搜索笔记已保存到 {{- notePathTitle}}",
-        "actions_executed": "操作已执行。"
-    },
-    "similar_notes": {
-        "title": "相似笔记",
-        "no_similar_notes_found": "未找到相似的笔记。"
-    },
-    "abstract_search_option": {
-        "remove_this_search_option": "删除此搜索选项",
-        "failed_rendering": "渲染搜索选项失败：{{dto}}，错误信息：{{error}}，堆栈：{{stack}}"
-    },
-    "ancestor": {
-        "label": "上级笔记",
-        "placeholder": "按名称搜索笔记",
-        "depth_label": "深度",
-        "depth_doesnt_matter": "任意",
-        "depth_eq": "正好是 {{count}}",
-        "direct_children": "直接子代",
-        "depth_gt": "大于 {{count}}",
-        "depth_lt": "小于 {{count}}"
-    },
-    "debug": {
-        "debug": "调试",
-        "debug_info": "调试将打印额外的调试信息到控制台，以帮助调试复杂的查询。",
-        "access_info": "要访问调试信息，请执行查询并点击左上角的“显示后端日志”。"
-    },
-    "fast_search": {
-        "fast_search": "快速搜索",
-        "description": "快速搜索选项禁用笔记内容的全文搜索，这可能会加快在大型数据库中的搜索速度。"
-    },
-    "include_archived_notes": {
-        "include_archived_notes": "包括已归档的笔记"
-    },
-    "limit": {
-        "limit": "限制",
-        "take_first_x_results": "仅取前 X 个指定结果。"
-    },
-    "order_by": {
-        "order_by": "排序依据",
-        "relevancy": "相关性（默认）",
-        "title": "标题",
-        "date_created": "创建日期",
-        "date_modified": "最后修改日期",
-        "content_size": "笔记内容大小",
-        "content_and_attachments_size": "笔记内容大小（包括附件）",
-        "content_and_attachments_and_revisions_size": "笔记内容大小（包括附件和笔记修订历史）",
-        "revision_count": "修订版本数量",
-        "children_count": "子笔记数量",
-        "parent_count": "克隆数量",
-        "owned_label_count": "标签数量",
-        "owned_relation_count": "关系数量",
-        "target_relation_count": "指向笔记的关系数量",
-        "random": "随机顺序",
-        "asc": "升序（默认）",
-        "desc": "降序"
-    },
-    "search_script": {
-        "title": "搜索脚本：",
-        "placeholder": "按名称搜索笔记",
-        "description1": "搜索脚本允许通过运行脚本来定义搜索结果。这在标准搜索不足时提供了最大的灵活性。",
-        "description2": "搜索脚本必须是类型为“代码”和子类型为“JavaScript 后端”。脚本需要返回一个 noteIds 或 notes 数组。",
-        "example_title": "请看这个例子：",
-        "example_code": "// 1. 使用标准搜索进行预过滤\nconst candidateNotes = api.searchForNotes(\"#journal\"); \n\n// 2. 应用自定义搜索条件\nconst matchedNotes = candidateNotes\n    .filter(note => note.title.match(/[0-9]{1,2}\\. ?[0-9]{1,2}\\. ?[0-9]{4}/));\n\nreturn matchedNotes;",
-        "note": "注意，搜索脚本和搜索字符串不能相互结合使用。"
-    },
-    "search_string": {
-        "title_column": "搜索字符串:",
-        "placeholder": "全文关键词，#标签 = 值 ...",
-        "search_syntax": "搜索语法",
-        "also_see": "另见",
-        "complete_help": "完整的搜索语法帮助",
-        "full_text_search": "只需输入任何文本进行全文搜索",
-        "label_abc": "返回带有标签 abc 的笔记",
-        "label_year": "匹配带有标签年份且值为 2019 的笔记",
-        "label_rock_pop": "匹配同时具有 rock 和 pop 标签的笔记",
-        "label_rock_or_pop": "只需一个标签存在即可",
-        "label_year_comparison": "数字比较（也包括>，>=，<）。",
-        "label_date_created": "上个月创建的笔记",
-        "error": "搜索错误：{{error}}",
-        "search_prefix": "搜索:"
-    },
-    "attachment_detail": {
-        "open_help_page": "打开附件帮助页面",
-        "owning_note": "所属笔记：",
-        "you_can_also_open": "，您还可以打开",
-        "list_of_all_attachments": "所有附件列表",
-        "attachment_deleted": "该附件已被删除。"
-    },
-    "attachment_list": {
-        "open_help_page": "打开附件帮助页面",
-        "owning_note": "所属笔记：",
-        "upload_attachments": "上传附件",
-        "no_attachments": "此笔记没有附件。"
-    },
-    "book": {
-        "no_children_help": "此类型为书籍的笔记没有任何子笔记，因此没有内容显示。请参阅 <a href=\"https://triliumnext.github.io/Docs/Wiki/book-note.html\">wiki</a> 了解详情"
-    },
-    "editable_code": {
-        "placeholder": "在这里输入您的代码笔记内容..."
-    },
-    "editable_text": {
-        "placeholder": "在这里输入您的笔记内容..."
-    },
-    "empty": {
-        "open_note_instruction": "通过在下面的输入框中输入笔记标题或在树中选择笔记来打开笔记。",
-        "search_placeholder": "按名称搜索笔记",
-        "enter_workspace": "进入工作区 {{title}}"
-    },
-    "file": {
-        "file_preview_not_available": "此文件格式不支持预览。",
-        "too_big": "预览仅显示文件的前 {{maxNumChars}} 个字符以提高性能。下载文件并在外部打开以查看完整内容。"
-    },
-    "protected_session": {
-        "enter_password_instruction": "显示受保护的笔记需要输入您的密码：",
-        "start_session_button": "开始受保护的会话",
-        "started": "受保护的会话已启动。",
-        "wrong_password": "密码错误。",
-        "protecting-finished-successfully": "保护操作已成功完成。",
-        "unprotecting-finished-successfully": "解除保护操作已成功完成。",
-        "protecting-in-progress": "保护进行中：{{count}}",
-        "unprotecting-in-progress-count": "解除保护进行中：{{count}}",
-        "protecting-title": "保护状态",
-        "unprotecting-title": "解除保护状态"
-    },
-    "relation_map": {
-        "open_in_new_tab": "在新标签页中打开",
-        "remove_note": "删除笔记",
-        "edit_title": "编辑标题",
-        "rename_note": "重命名笔记",
-        "enter_new_title": "输入新的笔记标题:",
-        "remove_relation": "删除关系",
-        "confirm_remove_relation": "您确定要删除这个关系吗？",
-        "specify_new_relation_name": "指定新的关系名称（允许的字符：字母数字、冒号和下划线）：",
-        "connection_exists": "笔记之间的连接 '{{name}}' 已经存在。",
-        "start_dragging_relations": "从这里开始拖动关系，并将其放置到另一个笔记上。",
-        "note_not_found": "笔记 {{noteId}} 未找到！",
-        "cannot_match_transform": "无法匹配变换：{{transform}}",
-        "note_already_in_diagram": "笔记 \"{{title}}\" 已经在图中。",
-        "enter_title_of_new_note": "输入新笔记的标题",
-        "default_new_note_title": "新笔记",
-        "click_on_canvas_to_place_new_note": "点击画布以放置新笔记"
-    },
-    "render": {
-        "note_detail_render_help_1": "之所以显示此帮助说明，是因为这个类型为渲染 HTML 的笔记没有正常工作所需的关系。",
-        "note_detail_render_help_2": "渲染 HTML 笔记类型用于<a class=\"external\" href=\"https://triliumnext.github.io/Docs/Wiki/scripts.html\">编写脚本</a>。简而言之，您有一份 HTML 代码笔记（可包含一些 JavaScript），然后这个笔记会把页面渲染出来。要使其正常工作，您需要定义一个名为 \"renderNote\" 的<a class=\"external\" href=\"https://triliumnext.github.io/Docs/Wiki/attributes.html\">关系</a>指向要渲染的 HTML 笔记。"
-    },
-    "web_view": {
-        "web_view": "网页视图",
-        "embed_websites": "网页视图类型的笔记允许您将网站嵌入到 Trilium 中。",
-        "create_label": "首先，请创建一个带有您要嵌入的 URL 地址的标签，例如 #webViewSrc=\"https://www.bing.com\""
-    },
-    "backend_log": {
-        "refresh": "刷新"
-    },
-    "consistency_checks": {
-        "title": "检查一致性",
-        "find_and_fix_button": "查找并修复一致性问题",
-        "finding_and_fixing_message": "正在查找并修复一致性问题...",
-        "issues_fixed_message": "一致性问题应该已被修复。"
-    },
-    "database_anonymization": {
-        "title": "数据库匿名化",
-        "full_anonymization": "完全匿名化",
-        "full_anonymization_description": "此操作将创建一个新的数据库副本并进行匿名化处理（删除所有笔记内容，仅保留结构和一些非敏感元数据），用来分享到网上做调试而不用担心泄漏您的个人资料。",
-        "save_fully_anonymized_database": "保存完全匿名化的数据库",
-        "light_anonymization": "轻度匿名化",
-        "light_anonymization_description": "此操作将创建一个新的数据库副本，并对其进行轻度匿名化处理——仅删除所有笔记的内容，但保留标题和属性。此外，自定义 JS 前端/后端脚本笔记和自定义小部件将保留。这提供了更多上下文以调试问题。",
-        "choose_anonymization": "您可以自行决定是提供完全匿名化还是轻度匿名化的数据库。即使是完全匿名化的数据库也非常有用，但在某些情况下，轻度匿名化的数据库可以加快错误识别和修复的过程。",
-        "save_lightly_anonymized_database": "保存轻度匿名化的数据库",
-        "existing_anonymized_databases": "现有的匿名化数据库",
-        "creating_fully_anonymized_database": "正在创建完全匿名化的数据库...",
-        "creating_lightly_anonymized_database": "正在创建轻度匿名化的数据库...",
-        "error_creating_anonymized_database": "无法创建匿名化数据库，请检查后端日志以获取详细信息",
-        "successfully_created_fully_anonymized_database": "成功创建完全匿名化的数据库，路径为 {{anonymizedFilePath}}",
-        "successfully_created_lightly_anonymized_database": "成功创建轻度匿名化的数据库，路径为 {{anonymizedFilePath}}",
-        "no_anonymized_database_yet": "尚无匿名化数据库"
-    },
-    "database_integrity_check": {
-        "title": "数据库完整性检查",
-        "description": "检查 SQLite 数据库是否损坏。根据数据库的大小，可能会需要一些时间。",
-        "check_button": "检查数据库完整性",
-        "checking_integrity": "正在检查数据库完整性...",
-        "integrity_check_succeeded": "完整性检查成功 - 未发现问题。",
-        "integrity_check_failed": "完整性检查失败: {{results}}"
-    },
-    "sync": {
-        "title": "同步",
-        "force_full_sync_button": "强制全量同步",
-        "fill_entity_changes_button": "填充实体变更记录",
-        "full_sync_triggered": "全量同步已触发",
-        "filling_entity_changes": "正在填充实体变更行...",
-        "sync_rows_filled_successfully": "同步行填充成功",
-        "finished-successfully": "同步已完成。",
-        "failed": "同步失败：{{message}}"
-    },
-    "vacuum_database": {
-        "title": "数据库清理",
-        "description": "这会重建数据库，通常会减少占用空间，不会删除数据。",
-        "button_text": "清理数据库",
-        "vacuuming_database": "正在清理数据库...",
-        "database_vacuumed": "数据库已清理"
-    },
-    "fonts": {
-        "theme_defined": "跟随主题",
-        "fonts": "字体",
-        "main_font": "主字体",
-        "font_family": "字体系列",
-        "size": "大小",
-        "note_tree_font": "笔记树字体",
-        "note_detail_font": "笔记详情字体",
-        "monospace_font": "等宽（代码）字体",
-        "note_tree_and_detail_font_sizing": "请注意，笔记树字体和详细字体的大小相对于主字体大小设置。",
-        "not_all_fonts_available": "并非所有列出的字体都可能在您的系统上可用。",
-        "apply_font_changes": "要应用字体更改，请点击",
-        "reload_frontend": "重载前端",
-        "generic-fonts": "通用字体",
-        "sans-serif-system-fonts": "无衬线系统字体",
-        "serif-system-fonts": "衬线系统字体",
-        "monospace-system-fonts": "等宽系统字体",
-        "handwriting-system-fonts": "手写系统字体",
-        "serif": "衬线",
-        "sans-serif": "无衬线",
-        "monospace": "等宽",
-        "system-default": "系统默认"
-    },
-    "max_content_width": {
-        "title": "内容宽度",
-        "default_description": "Trilium默认会限制内容的最大宽度以提高在宽屏中全屏时的可读性。",
-        "max_width_label": "内容最大宽度(像素)",
-        "apply_changes_description": "要应用内容宽度更改，请点击",
-        "reload_button": "重载前端",
-        "reload_description": "来自外观选项的更改",
-        "max_width_unit": "像素"
-    },
-    "native_title_bar": {
-        "title": "原生标题栏（需要重新启动应用）",
-        "enabled": "启用",
-        "disabled": "禁用"
-    },
-    "ribbon": {
-        "widgets": "功能选项组件",
-        "promoted_attributes_message": "如果笔记中存在升级属性，则自动打开升级属性功能区标签页",
-        "edited_notes_message": "日记笔记自动打开编辑过的笔记功能区标签页"
-    },
-    "theme": {
-        "title": "主题",
-        "theme_label": "主题",
-        "override_theme_fonts_label": "覆盖主题字体",
-        "auto_theme": "自动",
-        "light_theme": "浅色",
-        "dark_theme": "深色",
-        "triliumnext": "TriliumNext Beta（跟随系统颜色方案）",
-        "triliumnext-light": "TriliumNext Beta（浅色）",
-        "triliumnext-dark": "TriliumNext Beta（深色）",
-        "layout": "布局",
-        "layout-vertical-title": "垂直",
-        "layout-horizontal-title": "水平",
-        "layout-vertical-description": "启动栏位于左侧（默认）",
-        "layout-horizontal-description": "启动栏位于标签页栏下方，标签页栏现在是全宽的。"
-    },
-    "zoom_factor": {
-        "title": "缩放系数（仅桌面客户端有效）",
-        "description": "缩放也可以通过 CTRL+- 和 CTRL+= 快捷键进行控制。"
-    },
-    "code_auto_read_only_size": {
-        "title": "自动只读大小",
-        "description": "自动只读大小是指笔记超过设置的大小后自动设置为只读模式（为性能考虑）。",
-        "label": "自动只读大小（代码笔记）",
-        "unit": "字符"
-    },
-    "code_mime_types": {
-        "title": "下拉菜单可用的MIME文件类型"
-    },
-    "vim_key_bindings": {
-        "use_vim_keybindings_in_code_notes": "Vim 快捷键",
-        "enable_vim_keybindings": "在代码笔记中启用 Vim 快捷键（不包含 ex 模式）"
-    },
-    "wrap_lines": {
-        "wrap_lines_in_code_notes": "代码笔记自动换行",
-        "enable_line_wrap": "启用自动换行（需要重载前端才会生效）"
-    },
-    "images": {
-        "images_section_title": "图片",
-        "download_images_automatically": "自动下载图片以供离线使用。",
-        "download_images_description": "粘贴的 HTML 可能包含在线图片的引用，Trilium 会找到这些引用并下载图片，以便它们可以离线使用。",
-        "enable_image_compression": "启用图片压缩",
-        "max_image_dimensions": "图片的最大宽度/高度（超过此限制的图像将会被缩放）。",
-        "jpeg_quality_description": "JPEG 质量（10 - 最差质量，100 最佳质量，建议为 50 - 85）",
-        "max_image_dimensions_unit": "像素"
-    },
-    "attachment_erasure_timeout": {
-        "attachment_erasure_timeout": "附件清理超时",
-        "attachment_auto_deletion_description": "如果附件在一段时间后不再被笔记引用，它们将自动被删除（并被清理）。",
-        "erase_attachments_after": "在此时间后删除未使用的附件：",
-        "manual_erasing_description": "您还可以手动触发清理（而不考虑上述定义的超时时间）：",
-        "erase_unused_attachments_now": "立即清理未使用的附件笔记",
-        "unused_attachments_erased": "未使用的附件已被删除。"
-    },
-    "network_connections": {
-        "network_connections_title": "网络连接",
-        "check_for_updates": "自动检查更新"
-    },
-    "note_erasure_timeout": {
-        "note_erasure_timeout_title": "笔记清理超时",
-        "note_erasure_description": "被删除的笔记（以及属性、修订历史等）最初仅被标记为“删除”，可以从“最近修改”对话框中恢复它们。经过一段时间后，已删除的笔记会被“清理”，这意味着它们的内容将无法恢复。此设置允许您配置从删除到清除笔记之间的时间长度。",
-        "erase_notes_after": "在此时间后删除笔记：",
-        "manual_erasing_description": "您还可以手动触发清理（不考虑上述定义的超时）：",
-        "erase_deleted_notes_now": "立即清理已删除的笔记",
-        "deleted_notes_erased": "已删除的笔记已被清理。"
-    },
-    "revisions_snapshot_interval": {
-        "note_revisions_snapshot_interval_title": "笔记修订快照间隔",
-        "note_revisions_snapshot_description": "笔记修订快照间隔是创建新笔记修订的时间。有关更多信息，请参见 <a href=\"https://triliumnext.github.io/Docs/Wiki/note-revisions.html\" class=\"external\">wiki</a>。",
-        "snapshot_time_interval_label": "笔记修订快照时间间隔："
-    },
-    "revisions_snapshot_limit": {
-        "note_revisions_snapshot_limit_title": "笔记修订快照限制",
-        "note_revisions_snapshot_limit_description": "笔记修订快照数限制指的是每个笔记可以保存的最大历史记录数量。其中 -1 表示没有限制，0 表示删除所有历史记录。您可以通过 #versioningLimit 标签设置单个笔记的最大修订记录数量。",
-        "snapshot_number_limit_label": "笔记修订快照数量限制：",
-        "erase_excess_revision_snapshots": "立即删除多余的修订快照",
-        "erase_excess_revision_snapshots_prompt": "多余的修订快照已被删除。",
-        "snapshot_number_limit_unit": "快照"
-    },
-    "search_engine": {
-        "title": "搜索引擎",
-        "custom_search_engine_info": "自定义搜索引擎需要设置名称和 URL。如果这两者之一未设置，将默认使用 DuckDuckGo 作为搜索引擎。",
-        "predefined_templates_label": "预定义搜索引擎模板",
-        "bing": "必应",
-        "baidu": "百度",
-        "duckduckgo": "DuckDuckGo",
-        "google": "谷歌",
-        "custom_name_label": "自定义搜索引擎名称",
-        "custom_name_placeholder": "自定义搜索引擎名称",
-        "custom_url_label": "自定义搜索引擎 URL 应包含 {keyword} 作为搜索词的占位符。",
-        "custom_url_placeholder": "自定义搜索引擎 URL",
-        "save_button": "保存"
-    },
-    "tray": {
-        "title": "系统托盘",
-        "enable_tray": "启用托盘图标（需要重启 Trilium 以生效）"
-    },
-    "heading_style": {
-        "title": "标题风格",
-        "plain": "纯文本",
-        "underline": "下划线",
-        "markdown": "Markdown 风格"
-    },
-    "highlights_list": {
-        "title": "高亮列表",
-        "description": "您可以自定义右侧面板中显示的高亮列表：",
-        "bold": "粗体",
-        "italic": "斜体",
-        "underline": "下划线",
-        "color": "字体颜色",
-        "bg_color": "背景颜色",
-        "visibility_title": "高亮列表可见性",
-        "visibility_description": "您可以通过添加 #hideHighlightWidget 标签来隐藏单个笔记的高亮小部件。",
-        "shortcut_info": "您可以在选项 -> 快捷键中为快速切换右侧面板（包括高亮列表）配置键盘快捷键（名称为 'toggleRightPane'）。"
-    },
-    "table_of_contents": {
-        "title": "目录",
-        "description": "当笔记中有超过一定数量的标题时，显示目录。您可以自定义此数量：",
-        "disable_info": "您可以设置一个非常大的数来禁用目录。",
-        "shortcut_info": "您可以在 “选项” -> “快捷键” 中配置一个键盘快捷键，以便快速切换右侧面板（包括目录）（名称为 'toggleRightPane'）。",
-        "unit": "标题"
-    },
-    "text_auto_read_only_size": {
-        "title": "自动只读大小",
-        "description": "自动只读笔记大小是超过该大小后，笔记将以只读模式显示（出于性能考虑）。",
-        "label": "自动只读大小（文本笔记）",
-        "unit": "字符"
-    },
-    "i18n": {
-        "title": "本地化",
-        "language": "语言",
-        "first-day-of-the-week": "一周的第一天",
-        "sunday": "周日",
-        "monday": "周一",
-        "first-week-of-the-year": "一年的第一周",
-        "first-week-contains-first-day": "第一周包含一年的第一天",
-        "first-week-contains-first-thursday": "第一周包含一年的第一个周四",
-        "first-week-has-minimum-days": "第一周有最小天数",
-        "min-days-in-first-week": "第一周的最小天数",
-        "first-week-info": "第一周包含一年的第一个周四，基于 <a href=\"https://en.wikipedia.org/wiki/ISO_week_date#First_week\">ISO 8601</a> 标准。",
-        "first-week-warning": "更改第一周选项可能会导致与现有周笔记重复，已创建的周笔记将不会相应更新。",
-        "formatting-locale": "日期和数字格式"
-    },
-    "backup": {
-        "automatic_backup": "自动备份",
-        "automatic_backup_description": "Trilium 可以自动备份数据库：",
-        "enable_daily_backup": "启用每日备份",
-        "enable_weekly_backup": "启用每周备份",
-        "enable_monthly_backup": "启用每月备份",
-        "backup_recommendation": "建议打开备份功能，但这可能会使大型数据库和/或慢速存储设备的应用程序启动变慢。",
-        "backup_now": "立即备份",
-        "backup_database_now": "立即备份数据库",
-        "existing_backups": "现有备份",
-        "date-and-time": "日期和时间",
-        "path": "路径",
-        "database_backed_up_to": "数据库已备份到 {{backupFilePath}}",
-        "no_backup_yet": "尚无备份"
-    },
-    "etapi": {
-        "title": "ETAPI",
-        "description": "ETAPI 是一个 REST API，用于以编程方式访问 Trilium 实例，而无需 UI。",
-        "see_more": "有关更多详细信息，请参见 {{- link_to_wiki}} 和 {{- link_to_openapi_spec}} 或 {{- link_to_swagger_ui}}。",
-        "wiki": "维基",
-        "openapi_spec": "ETAPI OpenAPI 规范",
-        "swagger_ui": "ETAPI Swagger UI",
-        "create_token": "创建新的 ETAPI 令牌",
-        "existing_tokens": "现有令牌",
-        "no_tokens_yet": "目前还没有令牌。点击上面的按钮创建一个。",
-        "token_name": "令牌名称",
-        "created": "创建时间",
-        "actions": "操作",
-        "new_token_title": "新 ETAPI 令牌",
-        "new_token_message": "请输入新的令牌名称",
-        "default_token_name": "新令牌",
-        "error_empty_name": "令牌名称不能为空",
-        "token_created_title": "ETAPI 令牌已创建",
-        "token_created_message": "将创建的令牌复制到剪贴板。Trilium 存储了令牌的哈希值，这是您最后一次看到它。",
-        "rename_token": "重命名此令牌",
-        "delete_token": "删除/停用此令牌",
-        "rename_token_title": "重命名令牌",
-        "rename_token_message": "请输入新的令牌名称",
-        "delete_token_confirmation": "您确定要删除 ETAPI 令牌 \"{{name}}\" 吗？"
-    },
-    "options_widget": {
-        "options_status": "选项状态",
-        "options_change_saved": "选项更改已保存。"
-    },
-    "password": {
-        "heading": "密码",
-        "alert_message": "请务必记住您的新密码。密码用于登录 Web 界面和加密保护的笔记。如果您忘记了密码，所有保护的笔记将永久丢失。",
-        "reset_link": "点击这里重置。",
-        "old_password": "旧密码",
-        "new_password": "新密码",
-        "new_password_confirmation": "新密码确认",
-        "change_password": "更改密码",
-        "protected_session_timeout": "受保护会话超时",
-        "protected_session_timeout_description": "受保护会话超时是一个时间段，超时后受保护会话会从浏览器内存中清除。这是从最后一次与受保护笔记的交互开始计时的。更多信息请见",
-        "wiki": "维基",
-        "for_more_info": "更多信息。",
-        "protected_session_timeout_label": "受保护的会话超时：",
-        "reset_confirmation": "重置密码将永久丧失对所有现受保护笔记的访问。您真的要重置密码吗？",
-        "reset_success_message": "密码已重置。请设置新密码",
-        "change_password_heading": "更改密码",
-        "set_password_heading": "设置密码",
-        "set_password": "设置密码",
-        "password_mismatch": "新密码不一致。",
-        "password_changed_success": "密码已更改。按 OK 后 Trilium 将重载。"
-    },
-    "multi_factor_authentication": {
-        "title": "多因素认证（MFA）",
-        "description": "多因素认证（MFA）为您的账户添加了额外的安全层。除了输入密码登录外，MFA还要求您提供一个或多个额外的验证信息来验证您的身份。这样，即使有人获得了您的密码，没有第二个验证信息他们也无法访问您的账户。这就像给您的门添加了一把额外的锁，让他人更难闯入。<br><br>请按照以下说明启用 MFA。如果您配置不正确，登录将仅使用密码。",
-        "mfa_enabled": "启用多因素认证",
-        "mfa_method": "MFA 方法",
-        "electron_disabled": "当前桌面版本不支持多因素认证。",
-        "totp_title": "基于时间的一次性密码（TOTP）",
-        "totp_description": "TOTP（基于时间的一次性密码）是一种安全功能，它会生成一个每30秒变化的唯一临时代码。您需要使用这个代码和您的密码一起登录账户，这使得他人更难访问您的账户。",
-        "totp_secret_title": "生成 TOTP 密钥",
-        "totp_secret_generate": "生成 TOTP 密钥",
-        "totp_secret_regenerate": "重新生成 TOTP 密钥",
-        "no_totp_secret_warning": "要启用 TOTP，您需要先生成一个 TOTP 密钥。",
-        "totp_secret_description_warning": "生成新的 TOTP 密钥后，您需要使用新的 TOTP 密钥重新登录。",
-        "totp_secret_generated": "TOTP 密钥已生成",
-        "totp_secret_warning": "请将生成的密钥保存在安全的地方。它将不会再次显示。",
-        "totp_secret_regenerate_confirm": "您确定要重新生成 TOTP 密钥吗？这将使之前的 TOTP 密钥失效，并使所有现有的恢复代码失效。请将生成的密钥保存在安全的地方。它将不会再次显示。",
-        "recovery_keys_title": "单点登录恢复密钥",
-        "recovery_keys_description": "单点登录恢复密钥用于在您无法访问您的认证器代码时登录。离开页面后，恢复密钥将不会再次显示。请将它们保存在安全的地方。",
-        "recovery_keys_description_warning": "离开页面后，恢复密钥将不会再次显示。请将它们保存在安全的地方。<br>一旦恢复密钥被使用，它将无法再次使用。",
-        "recovery_keys_error": "生成恢复代码时出错",
-        "recovery_keys_no_key_set": "未设置恢复代码",
-        "recovery_keys_generate": "生成恢复代码",
-        "recovery_keys_regenerate": "重新生成恢复代码",
-        "recovery_keys_used": "已使用: {{date}}",
-        "recovery_keys_unused": "恢复代码 {{index}} 未使用",
-        "oauth_title": "OAuth/OpenID 认证",
-        "oauth_description": "OpenID 是一种标准化方式，允许您使用其他服务（如 Google）的账号登录网站来验证您的身份。默认的身份提供者是 Google，但您可以更改为任何其他 OpenID 提供者。点击<a href=\"#root/_hidden/_help/_help_Otzi9La2YAUX/_help_WOcw2SLH6tbX/_help_7DAiwaf8Z7Rz\">这里</a>了解更多信息。请参阅这些 <a href=\"https://developers.google.com/identity/openid-connect/openid-connect\">指南</a> 通过 Google 设置 OpenID 服务。",
-        "oauth_description_warning": "要启用 OAuth/OpenID，您需要设置 config.ini 文件中的 OAuth/OpenID 基础 URL、客户端 ID 和客户端密钥，并重新启动应用程序。如果要从环境变量设置，请设置 TRILIUM_OAUTH_BASE_URL、TRILIUM_OAUTH_CLIENT_ID 和 TRILIUM_OAUTH_CLIENT_SECRET 环境变量。",
-        "oauth_missing_vars": "缺少以下设置项: {{missingVars}}",
-        "oauth_user_account": "用户账号：",
-        "oauth_user_email": "用户邮箱：",
-        "oauth_user_not_logged_in": "未登录！"
-    },
-    "shortcuts": {
-        "keyboard_shortcuts": "快捷键",
-        "multiple_shortcuts": "同一操作的多个快捷键可以用逗号分隔。",
-        "electron_documentation": "请参阅 <a href=\"https://www.electronjs.org/docs/latest/api/accelerator\">Electron 文档</a>，了解可用的修饰符和键码。",
-        "type_text_to_filter": "输入文字以过滤快捷键...",
-        "action_name": "操作名称",
-        "shortcuts": "快捷键",
-        "default_shortcuts": "默认快捷键",
-        "description": "描述",
-        "reload_app": "重载应用以应用更改",
-        "set_all_to_default": "将所有快捷键重置为默认值",
-        "confirm_reset": "您确定要将所有键盘快捷键重置为默认值吗？"
-    },
-    "spellcheck": {
-        "title": "拼写检查",
-        "description": "这些选项仅适用于桌面版本，浏览器将使用其原生的拼写检查功能。",
-        "enable": "启用拼写检查",
-        "language_code_label": "语言代码",
-        "language_code_placeholder": "例如 \"en-US\", \"de-AT\"",
-        "multiple_languages_info": "多种语言可以用逗号分隔，例如 \"en-US, de-DE, cs\"。",
-        "available_language_codes_label": "可用的语言代码：",
-        "restart-required": "拼写检查选项的更改将在应用重启后生效。"
-    },
-    "sync_2": {
-        "config_title": "同步配置",
-        "server_address": "服务器实例地址",
-        "timeout": "同步超时（单位：毫秒）",
-        "proxy_label": "同步代理服务器（可选）",
-        "note": "注意",
-        "note_description": "代理设置留空则使用系统代理（仅桌面客户端有效）。",
-        "special_value_description": "另一个特殊值是 <code>noproxy</code>，它强制忽略系统代理并遵守 <code>NODE_TLS_REJECT_UNAUTHORIZED</code>。",
-        "save": "保存",
-        "help": "帮助",
-        "test_title": "同步测试",
-        "test_description": "测试和同步服务器之间的连接。如果同步服务器没有初始化，会将本地文档同步到同步服务器上。",
-        "test_button": "测试同步",
-        "handshake_failed": "同步服务器握手失败，错误：{{message}}",
-        "timeout_unit": "毫秒"
-    },
-    "api_log": {
-        "close": "关闭"
-    },
-    "attachment_detail_2": {
-        "will_be_deleted_in": "此附件将在 {{time}} 后自动删除",
-        "will_be_deleted_soon": "该附件在不久后将被自动删除",
-        "deletion_reason": "，因为该附件未链接在笔记的内容中。为防止被删除，请将附件链接重新添加到内容中或将附件转换为笔记。",
-        "role_and_size": "角色：{{role}}，大小：{{size}}",
-        "link_copied": "附件链接已复制到剪贴板。",
-        "unrecognized_role": "无法识别的附件角色 '{{role}}'。"
-    },
-    "bookmark_switch": {
-        "bookmark": "书签",
-        "bookmark_this_note": "将此笔记添加到左侧面板的书签",
-        "remove_bookmark": "移除书签"
-    },
-    "editability_select": {
-        "auto": "自动",
-        "read_only": "只读",
-        "always_editable": "始终可编辑",
-        "note_is_editable": "笔记如果不太长则可编辑。",
-        "note_is_read_only": "笔记为只读，但可以通过点击按钮进行编辑。",
-        "note_is_always_editable": "无论笔记长度如何，始终可编辑。"
-    },
-    "note-map": {
-        "button-link-map": "链接地图",
-        "button-tree-map": "树形地图"
-    },
-    "tree-context-menu": {
-        "open-in-a-new-tab": "在新标签页中打开 <kbd>Ctrl+Click</kbd>",
-        "open-in-a-new-split": "在新分栏中打开",
-        "insert-note-after": "在后面插入笔记",
-        "insert-child-note": "插入子笔记",
-        "delete": "删除",
-        "search-in-subtree": "在子树中搜索",
-        "hoist-note": "聚焦笔记",
-        "unhoist-note": "取消聚焦笔记",
-        "edit-branch-prefix": "编辑分支前缀",
-        "advanced": "高级",
-        "expand-subtree": "展开子树",
-        "collapse-subtree": "折叠子树",
-        "sort-by": "排序方式...",
-        "recent-changes-in-subtree": "子树中的最近更改",
-        "convert-to-attachment": "转换为附件",
-        "copy-note-path-to-clipboard": "复制笔记路径到剪贴板",
-        "protect-subtree": "保护子树",
-        "unprotect-subtree": "取消保护子树",
-        "copy-clone": "复制 / 克隆",
-        "clone-to": "克隆到...",
-        "cut": "剪切",
-        "move-to": "移动到...",
-        "paste-into": "粘贴到里面",
-        "paste-after": "粘贴到后面",
-        "export": "导出",
-        "import-into-note": "导入到笔记",
-        "apply-bulk-actions": "应用批量操作",
-        "converted-to-attachments": "{{count}} 个笔记已被转换为附件。",
-        "convert-to-attachment-confirm": "确定要将选中的笔记转换为其父笔记的附件吗？",
-        "duplicate": "复制",
-        "open-in-popup": "快速编辑"
-    },
-    "shared_info": {
-        "shared_publicly": "此笔记已公开分享于",
-        "shared_locally": "此笔记已在本地分享于",
-        "help_link": "访问 <a href=\"https://triliumnext.github.io/Docs/Wiki/sharing.html\">wiki</a> 获取帮助。"
-    },
-    "note_types": {
-        "text": "文本",
-        "code": "代码",
-        "saved-search": "保存的搜索",
-        "relation-map": "关系图",
-        "note-map": "笔记地图",
-        "render-note": "渲染笔记",
-        "mermaid-diagram": "Mermaid 图",
-        "canvas": "画布",
-        "web-view": "网页视图",
-        "mind-map": "思维导图",
-        "file": "文件",
-        "image": "图片",
-        "launcher": "启动器",
-        "doc": "文档",
-        "widget": "小部件",
-        "confirm-change": "当笔记内容不为空时，不建议更改笔记类型。您仍然要继续吗？",
-        "geo-map": "地理地图",
-        "beta-feature": "测试版",
-        "task-list": "任务列表",
-        "ai-chat": "AI聊天",
-        "new-feature": "新建",
-        "collections": "集合",
-        "book": "集合"
-    },
-    "protect_note": {
-        "toggle-on": "保护笔记",
-        "toggle-off": "取消保护笔记",
-        "toggle-on-hint": "笔记未受保护，点击以保护",
-        "toggle-off-hint": "笔记已受保护，点击以取消保护"
-    },
-    "shared_switch": {
-        "shared": "已分享",
-        "toggle-on-title": "分享笔记",
-        "toggle-off-title": "取消分享笔记",
-        "shared-branch": "此笔记仅作为共享笔记存在，取消共享将删除它。您确定要继续并删除此笔记吗？",
-        "inherited": "此笔记无法在此处取消共享，因为它通过继承自上级笔记共享。"
-    },
-    "template_switch": {
-        "template": "模板",
-        "toggle-on-hint": "将此笔记设为模板",
-        "toggle-off-hint": "取消笔记模板设置"
-    },
-    "open-help-page": "打开帮助页面",
-    "find": {
-        "case_sensitive": "区分大小写",
-        "match_words": "匹配单词",
-        "find_placeholder": "在文本中查找...",
-        "replace_placeholder": "替换为...",
-        "replace": "替换",
-        "replace_all": "全部替换"
-    },
-    "highlights_list_2": {
-        "title": "高亮列表",
-        "options": "选项"
-    },
-    "quick-search": {
-        "placeholder": "快速搜索",
-        "searching": "正在搜索...",
-        "no-results": "未找到结果",
-        "more-results": "... 以及另外 {{number}} 个结果。",
-        "show-in-full-search": "在完整的搜索界面中显示"
-    },
-    "note_tree": {
-        "collapse-title": "折叠笔记树",
-        "scroll-active-title": "滚动到活跃笔记",
-        "tree-settings-title": "树设置",
-        "hide-archived-notes": "隐藏已归档笔记",
-        "automatically-collapse-notes": "自动折叠笔记",
-        "automatically-collapse-notes-title": "笔记在一段时间内未使用将被折叠，以减少树形结构的杂乱。",
-        "save-changes": "保存并应用更改",
-        "auto-collapsing-notes-after-inactivity": "在不活跃后自动折叠笔记...",
-        "saved-search-note-refreshed": "已保存的搜索笔记已刷新。",
-        "hoist-this-note-workspace": "聚焦此笔记（工作区）",
-        "refresh-saved-search-results": "刷新保存的搜索结果",
-        "create-child-note": "创建子笔记",
-        "unhoist": "取消聚焦"
-    },
-    "title_bar_buttons": {
-        "window-on-top": "保持此窗口置顶"
-    },
-    "note_detail": {
-        "could_not_find_typewidget": "找不到类型为 '{{type}}' 的 typeWidget"
-    },
-    "note_title": {
-        "placeholder": "请输入笔记标题..."
-    },
-    "search_result": {
-        "no_notes_found": "没有找到符合搜索条件的笔记。",
-        "search_not_executed": "尚未执行搜索。请点击上方的\"搜索\"按钮查看结果。"
-    },
-    "spacer": {
-        "configure_launchbar": "配置启动栏"
-    },
-    "sql_result": {
-        "no_rows": "此查询没有返回任何数据"
-    },
-    "sql_table_schemas": {
-        "tables": "表"
-    },
-    "tab_row": {
-        "close_tab": "关闭标签页",
-        "add_new_tab": "添加新标签页",
-        "close": "关闭",
-        "close_other_tabs": "关闭其他标签页",
-        "close_right_tabs": "关闭右侧标签页",
-        "close_all_tabs": "关闭所有标签页",
-        "reopen_last_tab": "重新打开关闭的标签页",
-        "move_tab_to_new_window": "将此标签页移动到新窗口",
-        "copy_tab_to_new_window": "将此标签页复制到新窗口",
-        "new_tab": "新标签页"
-    },
-    "toc": {
-        "table_of_contents": "目录",
-        "options": "选项"
-    },
-    "watched_file_update_status": {
-        "file_last_modified": "文件 <code class=\"file-path\"></code> 最后修改时间为 <span class=\"file-last-modified\"></span>。",
-        "upload_modified_file": "上传修改的文件",
-        "ignore_this_change": "忽略此更改"
-    },
-    "app_context": {
-        "please_wait_for_save": "请等待几秒钟以完成保存，然后您可以尝试再操作一次。"
-    },
-    "note_create": {
-        "duplicated": "笔记 \"{{title}}\" 已被复制。"
-    },
-    "image": {
-        "copied-to-clipboard": "图片的引用已复制到剪贴板，可以粘贴到任何文本笔记中。",
-        "cannot-copy": "无法将图片引用复制到剪贴板。"
-    },
-    "clipboard": {
-        "cut": "笔记已剪切到剪贴板。",
-        "copied": "笔记已复制到剪贴板。",
-        "copy_failed": "由于权限问题，无法复制到剪贴板。",
-        "copy_success": "已复制到剪贴板。"
-    },
-    "entrypoints": {
-        "note-revision-created": "笔记修订已创建。",
-        "note-executed": "笔记已执行。",
-        "sql-error": "执行 SQL 查询时发生错误：{{message}}"
-    },
-    "branches": {
-        "cannot-move-notes-here": "无法将笔记移动到这里。",
-        "delete-status": "删除状态",
-        "delete-notes-in-progress": "正在删除笔记：{{count}}",
-        "delete-finished-successfully": "删除成功完成。",
-        "undeleting-notes-in-progress": "正在恢复删除的笔记：{{count}}",
-        "undeleting-notes-finished-successfully": "恢复删除的笔记已成功完成。"
-    },
-    "frontend_script_api": {
-        "async_warning": "您正在将一个异步函数传递给 `api.runOnBackend()`，这可能无法按预期工作。\\n要么使该函数同步（通过移除 `async` 关键字），要么使用 `api.runAsyncOnBackendWithManualTransactionHandling()`。",
-        "sync_warning": "您正在将一个同步函数传递给 `api.runAsyncOnBackendWithManualTransactionHandling()`，\\n而您可能应该使用 `api.runOnBackend()`。"
-    },
-    "ws": {
-        "sync-check-failed": "同步检查失败！",
-        "consistency-checks-failed": "一致性检查失败！请查看日志了解详细信息。",
-        "encountered-error": "遇到错误 \"{{message}}\"，请查看控制台。"
-    },
-    "hoisted_note": {
-        "confirm_unhoisting": "请求的笔记 '{{requestedNote}}' 位于聚焦的笔记 '{{hoistedNote}}' 的子树之外，您必须取消聚焦才能访问该笔记。是否继续取消聚焦？"
-    },
-    "launcher_context_menu": {
-        "reset_launcher_confirm": "您确定要重置 \"{{title}}\" 吗？此笔记（及其子项）中的所有数据/设置将丢失，且启动器将恢复到其原始位置。",
-        "add-note-launcher": "添加笔记启动器",
-        "add-script-launcher": "添加脚本启动器",
-        "add-custom-widget": "添加自定义小部件",
-        "add-spacer": "添加间隔",
-        "delete": "删除 <kbd data-command=\"deleteNotes\"></kbd>",
-        "reset": "重置",
-        "move-to-visible-launchers": "移动到可见启动器",
-        "move-to-available-launchers": "移动到可用启动器",
-        "duplicate-launcher": "复制启动器 <kbd data-command=\"duplicateSubtree\">"
-    },
-    "editable-text": {
-        "auto-detect-language": "自动检测"
-    },
-    "highlighting": {
-        "title": "代码块",
-        "description": "控制文本笔记中代码块的语法高亮，代码笔记不会受到影响。",
-        "color-scheme": "颜色方案"
-    },
-    "code_block": {
-        "word_wrapping": "自动换行",
-        "theme_none": "无语法高亮",
-        "theme_group_light": "浅色主题",
-        "theme_group_dark": "深色主题",
-        "copy_title": "复制到剪贴板"
-    },
-    "classic_editor_toolbar": {
-        "title": "格式"
-    },
-    "editor": {
-        "title": "编辑器"
-    },
-    "editing": {
-        "editor_type": {
-            "label": "格式工具栏",
-            "floating": {
-                "title": "浮动",
-                "description": "编辑工具出现在光标附近;"
-            },
-            "fixed": {
-                "title": "固定",
-                "description": "编辑工具出现在 \"格式\" 功能区标签中。"
-            },
-            "multiline-toolbar": "如果工具栏无法完全显示，则分多行显示。"
-        }
-    },
-    "electron_context_menu": {
-        "add-term-to-dictionary": "将 \"{{term}}\" 添加到字典",
-        "cut": "剪切",
-        "copy": "复制",
-        "copy-link": "复制链接",
-        "paste": "粘贴",
-        "paste-as-plain-text": "以纯文本粘贴",
-        "search_online": "用 {{searchEngine}} 搜索 \"{{term}}\""
-    },
-    "image_context_menu": {
-        "copy_reference_to_clipboard": "复制引用到剪贴板",
-        "copy_image_to_clipboard": "复制图片到剪贴板"
-    },
-    "link_context_menu": {
-        "open_note_in_new_tab": "在新标签页中打开笔记",
-        "open_note_in_new_split": "在新分屏中打开笔记",
-        "open_note_in_new_window": "在新窗口中打开笔记",
-        "open_note_in_popup": "快速编辑"
-    },
-    "electron_integration": {
-        "desktop-application": "桌面应用程序",
-        "native-title-bar": "原生标题栏",
-        "native-title-bar-description": "对于 Windows 和 macOS，关闭原生标题栏可使应用程序看起来更紧凑。在 Linux 上，保留原生标题栏可以更好地与系统集成。",
-        "background-effects": "启用背景效果（仅适用于 Windows 11）",
-        "background-effects-description": "Mica 效果为应用窗口添加模糊且时尚的背景，营造出深度感和现代外观。",
-        "restart-app-button": "重启应用程序以查看更改",
-        "zoom-factor": "缩放系数"
-    },
-    "note_autocomplete": {
-        "search-for": "搜索 \"{{term}}\"",
-        "create-note": "创建并链接子笔记 \"{{term}}\"",
-        "insert-external-link": "插入指向 \"{{term}}\" 的外部链接",
-        "clear-text-field": "清除文本字段",
-        "show-recent-notes": "显示最近的笔记",
-        "full-text-search": "全文搜索"
-    },
-    "note_tooltip": {
-        "note-has-been-deleted": "笔记已被删除。",
-        "quick-edit": "快速编辑"
-    },
-    "geo-map": {
-        "create-child-note-title": "创建一个新的子笔记并将其添加到地图中",
-        "create-child-note-instruction": "单击地图以在该位置创建新笔记，或按 Escape 以取消。",
-        "unable-to-load-map": "无法加载地图。"
-    },
-    "geo-map-context": {
-        "open-location": "打开位置",
-        "remove-from-map": "从地图中移除",
-        "add-note": "在这个位置添加一个标记"
-    },
-    "help-button": {
-        "title": "打开相关帮助页面"
-    },
-    "duration": {
-        "seconds": "秒",
-        "minutes": "分钟",
-        "hours": "小时",
-        "days": "天"
-    },
-    "share": {
-        "title": "共享设置",
-        "redirect_bare_domain": "将裸域重定向到共享页面",
-        "redirect_bare_domain_description": "将匿名用户重定向到共享页面，而不是显示登录",
-        "show_login_link": "在共享主题中显示登录链接",
-        "show_login_link_description": "在共享页面底部添加登录链接",
-        "check_share_root": "检查共享根状态",
-        "share_root_found": "共享根笔记 '{{noteTitle}}' 已准备好",
-        "share_root_not_found": "未找到带有 #shareRoot 标签的笔记",
-        "share_root_not_shared": "笔记 '{{noteTitle}}' 具有 #shareRoot 标签，但未共享"
-    },
-    "time_selector": {
-        "invalid_input": "输入的时间值不是有效数字。",
-        "minimum_input": "输入的时间值需要至少 {{minimumSeconds}} 秒。"
-    },
-    "tasks": {
-        "due": {
-            "today": "今天",
-            "tomorrow": "明天",
-            "yesterday": "昨天"
-        }
+    }
     },
     "ai_llm": {
         "not_started": "未开始",
@@ -3726,7 +2005,5 @@
     },
     "modal": {
         "close": "关闭"
->>>>>>> eeeecb39
-    }
   }
 }