import safeCompare from "safe-compare";

import type { Request, Response, Router } from "express";

import shaca from "./shaca/shaca.js";
import shacaLoader from "./shaca/shaca_loader.js";
import searchService from "../services/search/services/search.js";
import SearchContext from "../services/search/search_context.js";
import type SNote from "./shaca/entities/snote.js";
import type SAttachment from "./shaca/entities/sattachment.js";
<<<<<<< HEAD
import utils from "../services/utils.js";
import { renderNoteContent } from "./content_renderer.js";
=======
import utils, { isDev, safeExtractMessageAndStackFromError } from "../services/utils.js";
import options from "../services/options.js";
import { t } from "i18next";
import ejs from "ejs";
import { join } from "path";

function getSharedSubTreeRoot(note: SNote): { note?: SNote; branch?: SBranch } {
    if (note.noteId === shareRoot.SHARE_ROOT_NOTE_ID) {
        // share root itself is not shared
        return {};
    }

    // every path leads to share root, but which one to choose?
    // for the sake of simplicity, URLs are not note paths
    const parentBranch = note.getParentBranches()[0];

    if (parentBranch.parentNoteId === shareRoot.SHARE_ROOT_NOTE_ID) {
        return {
            note,
            branch: parentBranch
        };
    }

    return getSharedSubTreeRoot(parentBranch.getParentNote());
}
>>>>>>> 1e8f179f

function addNoIndexHeader(note: SNote, res: Response) {
    if (note.isLabelTruthy("shareDisallowRobotIndexing")) {
        res.setHeader("X-Robots-Tag", "noindex");
    }
}

function requestCredentials(res: Response) {
    res.setHeader("WWW-Authenticate", 'Basic realm="User Visible Realm", charset="UTF-8"').sendStatus(401);
}

function checkAttachmentAccess(attachmentId: string, req: Request, res: Response) {
    const attachment = shaca.getAttachment(attachmentId);

    if (!attachment) {
        res.status(404).json({ message: `Attachment '${attachmentId}' not found.` });

        return false;
    }

    const note = checkNoteAccess(attachment.ownerId, req, res);

    // truthy note means the user has access, and we can return the attachment
    return note ? attachment : false;
}

function checkNoteAccess(noteId: string, req: Request, res: Response) {
    const note = shaca.getNote(noteId);

    if (!note) {
        res.status(404).json({ message: `Note '${noteId}' not found.` });

        return false;
    }

    if (noteId === "_share" && !shaca.shareIndexEnabled) {
        res.status(403).json({ message: `Accessing share index is forbidden.` });

        return false;
    }

    const credentials = note.getCredentials();

    if (credentials.length === 0) {
        return note;
    }

    const header = req.header("Authorization");

    if (!header?.startsWith("Basic ")) {
        return false;
    }

    const base64Str = header.substring("Basic ".length);
    const buffer = Buffer.from(base64Str, "base64");
    const authString = buffer.toString("utf-8");

    for (const credentialLabel of credentials) {
        if (safeCompare(authString, credentialLabel.value)) {
            return note; // success;
        }
    }

    return false;
}

function renderImageAttachment(image: SNote, res: Response, attachmentName: string) {
    let svgString = "<svg/>";
    const attachment = image.getAttachmentByTitle(attachmentName);
    if (!attachment) {

        return;
    }
    const content = attachment.getContent();
    if (typeof content === "string") {
        svgString = content;
    } else {
        // backwards compatibility, before attachments, the SVG was stored in the main note content as a separate key
        const possibleSvgContent = image.getJsonContentSafely();

        const contentSvg = (typeof possibleSvgContent === "object"
            && possibleSvgContent !== null
            && "svg" in possibleSvgContent
            && typeof possibleSvgContent.svg === "string")
                ? possibleSvgContent.svg
                : null;

        if (contentSvg) {
            svgString = contentSvg;
        }
    }

    const svg = svgString;
    res.set("Content-Type", "image/svg+xml");
    res.set("Cache-Control", "no-cache, no-store, must-revalidate");
    res.send(svg);
}

function render404(res: Response) {
    res.status(404);
    const shareThemePath = `../../share-theme/templates/404.ejs`;
    res.render(shareThemePath);
}

function register(router: Router) {

    function renderNote(note: SNote, req: Request, res: Response) {
        if (!note) {
            console.log("Unable to find note ", note);
            res.status(404);
            render404(res);
            return;
        }

        if (!checkNoteAccess(note.noteId, req, res)) {
            requestCredentials(res);

            return;
        }

        addNoIndexHeader(note, res);

        if (note.isLabelTruthy("shareRaw") || typeof req.query.raw !== "undefined") {
            res.setHeader("Content-Type", note.mime).send(note.getContent());

            return;
        }

<<<<<<< HEAD
        res.send(renderNoteContent(note));
=======
        const { header, content, isEmpty } = contentRenderer.getContent(note);
        const subRoot = getSharedSubTreeRoot(note);
        const showLoginInShareTheme = options.getOption("showLoginInShareTheme");
        const opts = {
            note,
            header,
            content,
            isEmpty,
            subRoot,
            assetPath: isDev ? assetPath : `../${assetPath}`,
            assetUrlFragment,
            appPath: isDev ? appPath : `../${appPath}`,
            showLoginInShareTheme,
            t,
            isDev,
            utils
        };
        let useDefaultView = true;

        // Check if the user has their own template
        if (note.hasRelation("shareTemplate")) {
            // Get the template note and content
            const templateId = note.getRelation("shareTemplate")?.value;
            const templateNote = templateId && shaca.getNote(templateId);

            // Make sure the note type is correct
            if (templateNote && templateNote.type === "code" && templateNote.mime === "application/x-ejs") {
                // EJS caches the result of this so we don't need to pre-cache
                const includer = (path: string) => {
                    const childNote = templateNote.children.find((n) => path === n.title);
                    if (!childNote) throw new Error(`Unable to find child note: ${path}.`);
                    if (childNote.type !== "code" || childNote.mime !== "application/x-ejs") throw new Error("Incorrect child note type.");

                    const template = childNote.getContent();
                    if (typeof template !== "string") throw new Error("Invalid template content type.");

                    return { template };
                };

                // Try to render user's template, w/ fallback to default view
                try {
                    const content = templateNote.getContent();
                    if (typeof content === "string") {
                        const ejsResult = ejs.render(content, opts, { includer });
                        res.send(ejsResult);
                        useDefaultView = false; // Rendering went okay, don't use default view
                    }
                } catch (e: unknown) {
                    const [errMessage, errStack] = safeExtractMessageAndStackFromError(e);
                    log.error(`Rendering user provided share template (${templateId}) threw exception ${errMessage} with stacktrace: ${errStack}`);
                }
            }
        }

        if (useDefaultView) {
            renderDefault(res, "page", opts);
        }
>>>>>>> 1e8f179f
    }

    router.get("/share/", (req, res) => {
        if (req.path.substr(-1) !== "/") {
            res.redirect("../share/");
            return;
        }

        shacaLoader.ensureLoad();

        if (!shaca.shareRootNote) {
            res.status(404).json({ message: "Share root note not found" });
            return;
        }

        renderNote(shaca.shareRootNote, req, res);
    });

    router.get("/share/:shareId", (req, res) => {
        shacaLoader.ensureLoad();

        const { shareId } = req.params;

        const note = shaca.aliasToNote[shareId] || shaca.notes[shareId];

        renderNote(note, req, res);
    });

    router.get("/share/api/notes/:noteId", (req, res) => {
        shacaLoader.ensureLoad();
        let note: SNote | boolean;

        if (!(note = checkNoteAccess(req.params.noteId, req, res))) {
            return;
        }

        addNoIndexHeader(note, res);

        res.json(note.getPojo());
    });

    router.get("/share/api/notes/:noteId/download", (req, res) => {
        shacaLoader.ensureLoad();

        let note: SNote | boolean;

        if (!(note = checkNoteAccess(req.params.noteId, req, res))) {
            return;
        }

        addNoIndexHeader(note, res);

        const filename = utils.formatDownloadTitle(note.title, note.type, note.mime);

        res.setHeader("Content-Disposition", utils.getContentDisposition(filename));

        res.setHeader("Cache-Control", "no-cache, no-store, must-revalidate");
        res.setHeader("Content-Type", note.mime);

        res.send(note.getContent());
    });

    // :filename is not used by trilium, but instead used for "save as" to assign a human-readable filename
    router.get("/share/api/images/:noteId/:filename", (req, res) => {
        shacaLoader.ensureLoad();

        let image: SNote | boolean;

        if (!(image = checkNoteAccess(req.params.noteId, req, res))) {
            return;
        }

        if (image.type === "image") {
            // normal image
            res.set("Content-Type", image.mime);
            addNoIndexHeader(image, res);
            res.send(image.getContent());
        } else if (image.type === "canvas") {
            renderImageAttachment(image, res, "canvas-export.svg");
        } else if (image.type === "mermaid") {
            renderImageAttachment(image, res, "mermaid-export.svg");
        } else if (image.type === "mindMap") {
            renderImageAttachment(image, res, "mindmap-export.svg");
        } else {
            res.status(400).json({ message: "Requested note is not a shareable image" });
        }
    });

    // :filename is not used by trilium, but instead used for "save as" to assign a human-readable filename
    router.get("/share/api/attachments/:attachmentId/image/:filename", (req, res) => {
        shacaLoader.ensureLoad();

        let attachment: SAttachment | boolean;

        if (!(attachment = checkAttachmentAccess(req.params.attachmentId, req, res))) {
            return;
        }

        if (attachment.role === "image") {
            res.set("Content-Type", attachment.mime);
            addNoIndexHeader(attachment.note, res);
            res.send(attachment.getContent());
        } else {
            res.status(400).json({ message: "Requested attachment is not a shareable image" });
        }
    });

    router.get("/share/api/attachments/:attachmentId/download", (req, res) => {
        shacaLoader.ensureLoad();

        let attachment: SAttachment | boolean;

        if (!(attachment = checkAttachmentAccess(req.params.attachmentId, req, res))) {
            return;
        }

        addNoIndexHeader(attachment.note, res);

        const filename = utils.formatDownloadTitle(attachment.title, null, attachment.mime);

        res.setHeader("Content-Disposition", utils.getContentDisposition(filename));

        res.setHeader("Cache-Control", "no-cache, no-store, must-revalidate");
        res.setHeader("Content-Type", attachment.mime);

        res.send(attachment.getContent());
    });

    // used for PDF viewing
    router.get("/share/api/notes/:noteId/view", (req, res) => {
        shacaLoader.ensureLoad();

        let note: SNote | boolean;

        if (!(note = checkNoteAccess(req.params.noteId, req, res))) {
            return;
        }

        addNoIndexHeader(note, res);

        res.setHeader("Cache-Control", "no-cache, no-store, must-revalidate");
        res.setHeader("Content-Type", note.mime);

        res.send(note.getContent());
    });

    // Used for searching, require noteId so we know the subTreeRoot
    router.get("/share/api/notes", (req, res) => {
        shacaLoader.ensureLoad();

        const ancestorNoteId = req.query.ancestorNoteId ?? "_share";

        if (typeof ancestorNoteId !== "string") {
            res.status(400).json({ message: "'ancestorNoteId' parameter is mandatory." });
            return;
        }

        // This will automatically return if no ancestorNoteId is provided and there is no shareIndex
        if (!checkNoteAccess(ancestorNoteId, req, res)) {
            return;
        }

        const { search } = req.query;

        if (typeof search !== "string" || !search?.trim()) {
            res.status(400).json({ message: "'search' parameter is mandatory." });
            return;
        }

        const searchContext = new SearchContext({ ancestorNoteId: ancestorNoteId });
        const searchResults = searchService.findResultsWithQuery(search, searchContext);
        const filteredResults = searchResults.map((sr) => {
            const fullNote = shaca.notes[sr.noteId];
            const startIndex = sr.notePathArray.indexOf(ancestorNoteId);
            const localPathArray = sr.notePathArray.slice(startIndex + 1).filter((id) => shaca.notes[id]);
            const pathTitle = localPathArray.map((id) => shaca.notes[id].title).join(" / ");
            return { id: fullNote.shareId, title: fullNote.title, score: sr.score, path: pathTitle };
        });

        res.json({ results: filteredResults });
    });
}

<<<<<<< HEAD
=======
function renderDefault(res: Response<any, Record<string, any>>, template: "page" | "404", opts: any = {}) {
    // Path is relative to apps/server/dist/assets/views
    const shareThemePath = process.env.NODE_ENV === "development"
        ? join(__dirname, `../../../../packages/share-theme/src/templates/${template}.ejs`)
        : `../../share-theme/templates/${template}.ejs`;
    res.render(shareThemePath, opts);
}

>>>>>>> 1e8f179f
export default {
    register
};<|MERGE_RESOLUTION|>--- conflicted
+++ resolved
@@ -8,36 +8,8 @@
 import SearchContext from "../services/search/search_context.js";
 import type SNote from "./shaca/entities/snote.js";
 import type SAttachment from "./shaca/entities/sattachment.js";
-<<<<<<< HEAD
+import { renderNoteContent } from "./content_renderer.js";
 import utils from "../services/utils.js";
-import { renderNoteContent } from "./content_renderer.js";
-=======
-import utils, { isDev, safeExtractMessageAndStackFromError } from "../services/utils.js";
-import options from "../services/options.js";
-import { t } from "i18next";
-import ejs from "ejs";
-import { join } from "path";
-
-function getSharedSubTreeRoot(note: SNote): { note?: SNote; branch?: SBranch } {
-    if (note.noteId === shareRoot.SHARE_ROOT_NOTE_ID) {
-        // share root itself is not shared
-        return {};
-    }
-
-    // every path leads to share root, but which one to choose?
-    // for the sake of simplicity, URLs are not note paths
-    const parentBranch = note.getParentBranches()[0];
-
-    if (parentBranch.parentNoteId === shareRoot.SHARE_ROOT_NOTE_ID) {
-        return {
-            note,
-            branch: parentBranch
-        };
-    }
-
-    return getSharedSubTreeRoot(parentBranch.getParentNote());
-}
->>>>>>> 1e8f179f
 
 function addNoIndexHeader(note: SNote, res: Response) {
     if (note.isLabelTruthy("shareDisallowRobotIndexing")) {
@@ -166,67 +138,7 @@
             return;
         }
 
-<<<<<<< HEAD
         res.send(renderNoteContent(note));
-=======
-        const { header, content, isEmpty } = contentRenderer.getContent(note);
-        const subRoot = getSharedSubTreeRoot(note);
-        const showLoginInShareTheme = options.getOption("showLoginInShareTheme");
-        const opts = {
-            note,
-            header,
-            content,
-            isEmpty,
-            subRoot,
-            assetPath: isDev ? assetPath : `../${assetPath}`,
-            assetUrlFragment,
-            appPath: isDev ? appPath : `../${appPath}`,
-            showLoginInShareTheme,
-            t,
-            isDev,
-            utils
-        };
-        let useDefaultView = true;
-
-        // Check if the user has their own template
-        if (note.hasRelation("shareTemplate")) {
-            // Get the template note and content
-            const templateId = note.getRelation("shareTemplate")?.value;
-            const templateNote = templateId && shaca.getNote(templateId);
-
-            // Make sure the note type is correct
-            if (templateNote && templateNote.type === "code" && templateNote.mime === "application/x-ejs") {
-                // EJS caches the result of this so we don't need to pre-cache
-                const includer = (path: string) => {
-                    const childNote = templateNote.children.find((n) => path === n.title);
-                    if (!childNote) throw new Error(`Unable to find child note: ${path}.`);
-                    if (childNote.type !== "code" || childNote.mime !== "application/x-ejs") throw new Error("Incorrect child note type.");
-
-                    const template = childNote.getContent();
-                    if (typeof template !== "string") throw new Error("Invalid template content type.");
-
-                    return { template };
-                };
-
-                // Try to render user's template, w/ fallback to default view
-                try {
-                    const content = templateNote.getContent();
-                    if (typeof content === "string") {
-                        const ejsResult = ejs.render(content, opts, { includer });
-                        res.send(ejsResult);
-                        useDefaultView = false; // Rendering went okay, don't use default view
-                    }
-                } catch (e: unknown) {
-                    const [errMessage, errStack] = safeExtractMessageAndStackFromError(e);
-                    log.error(`Rendering user provided share template (${templateId}) threw exception ${errMessage} with stacktrace: ${errStack}`);
-                }
-            }
-        }
-
-        if (useDefaultView) {
-            renderDefault(res, "page", opts);
-        }
->>>>>>> 1e8f179f
     }
 
     router.get("/share/", (req, res) => {
@@ -410,17 +322,6 @@
     });
 }
 
-<<<<<<< HEAD
-=======
-function renderDefault(res: Response<any, Record<string, any>>, template: "page" | "404", opts: any = {}) {
-    // Path is relative to apps/server/dist/assets/views
-    const shareThemePath = process.env.NODE_ENV === "development"
-        ? join(__dirname, `../../../../packages/share-theme/src/templates/${template}.ejs`)
-        : `../../share-theme/templates/${template}.ejs`;
-    res.render(shareThemePath, opts);
-}
-
->>>>>>> 1e8f179f
 export default {
     register
 };