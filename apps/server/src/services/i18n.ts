import i18next from "i18next";
import options from "./options.js";
import sql_init from "./sql_init.js";
import { join } from "path";
import { getResourceDir } from "./utils.js";
import hidden_subtree from "./hidden_subtree.js";
import { LOCALES, type Locale, type LOCALE_IDS } from "@triliumnext/commons";
import dayjs, { Dayjs } from "dayjs";

const DAYJS_LOADER: Record<LOCALE_IDS, () => Promise<typeof import("dayjs/locale/en.js")>> = {
    "ar": () => import("dayjs/locale/ar.js"),
    "cn": () => import("dayjs/locale/zh-cn.js"),
    "de": () => import("dayjs/locale/de.js"),
    "en": () => import("dayjs/locale/en.js"),
    "es": () => import("dayjs/locale/es.js"),
    "fa": () => import("dayjs/locale/fa.js"),
    "fr": () => import("dayjs/locale/fr.js"),
    "he": () => import("dayjs/locale/he.js"),
    "ja": () => import("dayjs/locale/ja.js"),
    "ku": () => import("dayjs/locale/ku.js"),
<<<<<<< HEAD
    "pt_BR": () => import("dayjs/locale/pt-BR.js"),
=======
    "pt_br": () => import("dayjs/locale/pt-br.js"),
>>>>>>> b32a344a
    "ro": () => import("dayjs/locale/ro.js"),
    "ru": () => import("dayjs/locale/ru.js"),
    "tw": () => import("dayjs/locale/zh-tw.js"),
    "uk": () => import("dayjs/locale/uk.js"),
}

export async function initializeTranslations() {
    const resourceDir = getResourceDir();
    const Backend = (await import("i18next-fs-backend/cjs")).default;
    const locale = getCurrentLanguage();

    // Initialize translations
    await i18next.use(Backend).init({
        lng: locale,
        fallbackLng: "en",
        ns: "server",
        backend: {
            loadPath: join(resourceDir, "assets/translations/{{lng}}/{{ns}}.json")
        }
    });

    // Initialize dayjs locale.
    const dayjsLocale = DAYJS_LOADER[locale];
    if (dayjsLocale) {
        dayjs.locale(await dayjsLocale());
    }
}

export function ordinal(date: Dayjs) {
    return dayjs(date)
        .format("Do");
}

export function getLocales(): Locale[] {
    return LOCALES;
}

function getCurrentLanguage(): LOCALE_IDS {
    let language: string | null = null;
    if (sql_init.isDbInitialized()) {
        language = options.getOptionOrNull("locale");
    }

    if (!language) {
        console.info("Language option not found, falling back to en.");
        language = "en";
    }

    return language as LOCALE_IDS;
}

export async function changeLanguage(locale: string) {
    await i18next.changeLanguage(locale);
    hidden_subtree.checkHiddenSubtree(true, { restoreNames: true });
}<|MERGE_RESOLUTION|>--- conflicted
+++ resolved
@@ -18,11 +18,7 @@
     "he": () => import("dayjs/locale/he.js"),
     "ja": () => import("dayjs/locale/ja.js"),
     "ku": () => import("dayjs/locale/ku.js"),
-<<<<<<< HEAD
-    "pt_BR": () => import("dayjs/locale/pt-BR.js"),
-=======
     "pt_br": () => import("dayjs/locale/pt-br.js"),
->>>>>>> b32a344a
     "ro": () => import("dayjs/locale/ro.js"),
     "ru": () => import("dayjs/locale/ru.js"),
     "tw": () => import("dayjs/locale/zh-tw.js"),
