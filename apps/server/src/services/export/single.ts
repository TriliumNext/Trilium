--- conflicted
+++ resolved
@@ -11,11 +11,7 @@
 import type BNote from "../../becca/entities/bnote.js";
 import type { ExportFormat } from "./zip/abstract_provider.js";
 
-<<<<<<< HEAD
-function exportSingleNote(taskContext: TaskContext, branch: BBranch, format: ExportFormat, res: Response) {
-=======
-function exportSingleNote(taskContext: TaskContext<"export">, branch: BBranch, format: "html" | "markdown", res: Response) {
->>>>>>> 1e8f179f
+function exportSingleNote(taskContext: TaskContext<"export">, branch: BBranch, format: ExportFormat, res: Response) {
     const note = branch.getNote();
 
     if (note.type === "image" || note.type === "file") {
