import ejs from "ejs";
import fs, { readdirSync, readFileSync } from "fs";
import { convert as convertToText } from "html-to-text";
import { t } from "i18next";
import { join } from "path";

import becca from "../../../becca/becca";
import type BBranch from "../../../becca/entities/bbranch.js";
import type BNote from "../../../becca/entities/bnote.js";
import { getClientDir, getShareThemeAssetDir } from "../../../routes/assets";
import { getDefaultTemplatePath, readTemplate, renderNoteForExport } from "../../../share/content_renderer";
import { getIconPacks, MIME_TO_EXTENSION_MAPPINGS, ProcessedIconPack } from "../../icon_packs";
import log from "../../log";
import NoteMeta, { NoteMetaFile } from "../../meta/note_meta";
import { RESOURCE_DIR } from "../../resource_dir";
import { getResourceDir, isDev } from "../../utils";
import { ExportFormat, ZipExportProvider } from "./abstract_provider.js";

const shareThemeAssetDir = getShareThemeAssetDir();

interface SearchIndexEntry {
    id: string | null;
    title: string;
    content: string;
    path: string;
}

export default class ShareThemeExportProvider extends ZipExportProvider {

    private assetsMeta: NoteMeta[] = [];
    private indexMeta: NoteMeta | null = null;
    private searchIndex: Map<string, SearchIndexEntry> = new Map();
    private rootMeta: NoteMeta | null = null;
    private iconPacks: ProcessedIconPack[] = [];

    prepareMeta(metaFile: NoteMetaFile): void {
        const assets = [
            "icon-color.svg"
        ];

        for (const file of readdirSync(shareThemeAssetDir)) {
            assets.push(`assets/${file}`);
        }

        for (const asset of assets) {
            const assetMeta = {
                noImport: true,
                dataFileName: asset
            };
            this.assetsMeta.push(assetMeta);
            metaFile.files.push(assetMeta);
        }

        this.indexMeta = {
            noImport: true,
            dataFileName: "index.html"
        };
        this.rootMeta = metaFile.files[0];
        this.iconPacks = getIconPacks();

        metaFile.files.push(this.indexMeta);
    }

    prepareContent(title: string, content: string | Buffer, noteMeta: NoteMeta, note: BNote | undefined, branch: BBranch): string | Buffer {
        if (!noteMeta?.notePath?.length) {
            throw new Error("Missing note path.");
        }
        const basePath = "../".repeat(Math.max(0, noteMeta.notePath.length - 2));
        let searchContent = "";

        if (note) {
            // Prepare search index.
            searchContent = typeof content === "string" ? convertToText(content, {
                whitespaceCharacters: "\t\r\n\f\u200b\u00a0\u2002"
            }) : "";

<<<<<<< HEAD
            content = renderNoteForExport(note, branch, basePath, noteMeta.notePath.slice(0, -1));
            // TODO: This will probably never match, but should it be exclude from running on code/jsFrontend notes?
=======
            content = renderNoteForExport(note, branch, basePath, noteMeta.notePath.slice(0, -1), this.iconPacks);
>>>>>>> dc2ffa51
            if (typeof content === "string") {
                // Rewrite attachment download links
                content = content.replace(/href="api\/attachments\/([a-zA-Z0-9_]+)\/download"/g, (match, attachmentId) => {
                    const attachmentMeta = (noteMeta.attachments || []).find((attMeta) => attMeta.attachmentId === attachmentId);
                    if (attachmentMeta?.dataFileName) {
                        return `href="${attachmentMeta.dataFileName}"`;
                    }
                    return match;
                });

                // Rewrite note links
                content = content.replace(/href="[^"]*\.\/([a-zA-Z0-9_\/]{12})[^"]*"/g, (match, id) => {
                    if (match.includes("/assets/")) return match;
                    if (id === this.rootMeta?.noteId) {
                        return `href="${basePath}"`;
                    }
                    return `href="#root/${id}"`;
                });
                content = this.rewriteFn(content, noteMeta);
            }

            // Prepare search index.
            this.searchIndex.set(note.noteId, {
                id: note.noteId,
                title,
                content: searchContent,
                path: note.getBestNotePath()
                    .map(noteId => noteId !== "root" && becca.getNote(noteId)?.title)
                    .filter(noteId => noteId)
                    .join(" / ")
            });
        }

        return content;
    }

    afterDone(rootMeta: NoteMeta): void {
        this.#saveAssets(rootMeta, this.assetsMeta);
        this.#saveIndex(rootMeta);
        this.#save404();

        // Search index
        for (const item of this.searchIndex.values()) {
            if (!item.id) continue;
            item.id = this.getNoteTargetUrl(item.id, rootMeta);
        }

        this.archive.append(JSON.stringify(Array.from(this.searchIndex.values()), null, 4), { name: "search-index.json" });
    }

    mapExtension(type: string | null, mime: string, existingExtension: string, format: ExportFormat): string | null {
        if (mime.startsWith("image/")) {
            return null;
        }

<<<<<<< HEAD
        if (mime.startsWith("application/javascript")) {
            return "js";
=======
        // Don't add .html if the file already has .zip extension (for attachments).
        if (existingExtension === ".zip") {
            return null;
>>>>>>> dc2ffa51
        }

        return "html";
    }

    #saveIndex(rootMeta: NoteMeta) {
        if (!this.indexMeta?.dataFileName) {
            return;
        }

        const note = this.branch.getNote();
        const fullHtml = this.prepareContent(rootMeta.title ?? "", note.getContent(), rootMeta, note, this.branch);
        this.archive.append(fullHtml, { name: this.indexMeta.dataFileName });
    }

    #saveAssets(rootMeta: NoteMeta, assetsMeta: NoteMeta[]) {
        for (const assetMeta of assetsMeta) {
            if (!assetMeta.dataFileName) {
                continue;
            }

            const cssContent = getShareThemeAssets(assetMeta.dataFileName);
            this.archive.append(cssContent, { name: assetMeta.dataFileName });
        }

        // Inject the custom fonts.
        for (const iconPack of this.iconPacks) {
            const extension = MIME_TO_EXTENSION_MAPPINGS[iconPack.fontMime];
            let fontData: Buffer | undefined;
            if (iconPack.builtin) {
                fontData = readFileSync(join(getClientDir(), "fonts", `${iconPack.fontAttachmentId}.${extension}`));
            } else {
                fontData = becca.getAttachment(iconPack.fontAttachmentId)?.getContent();
            }

            if (!fontData) {
                log.error(`Failed to find font data for icon pack ${iconPack.prefix} with attachment ID ${iconPack.fontAttachmentId}`);
                continue;
            };
            const fontFileName = `assets/icon-pack-${iconPack.prefix.toLowerCase()}.${extension}`;
            this.archive.append(fontData, { name: fontFileName });
        }
    }

    #save404() {
        const templatePath = getDefaultTemplatePath("404");
        const content = ejs.render(readTemplate(templatePath), { t });
        this.archive.append(content, { name: "404.html" });
    }

}

function getShareThemeAssets(nameWithExtension: string) {
    let path: string | undefined;
    if (nameWithExtension === "icon-color.svg") {
        path = join(RESOURCE_DIR, "images", nameWithExtension);
    } else if (nameWithExtension.startsWith("assets")) {
        path = join(shareThemeAssetDir, nameWithExtension.replace(/^assets\//, ""));
    } else if (isDev) {
        path = join(getResourceDir(), "..", "..", "client", "dist", "src", nameWithExtension);
    } else {
        path = join(getResourceDir(), "public", "src", nameWithExtension);
    }

    return fs.readFileSync(path);
}<|MERGE_RESOLUTION|>--- conflicted
+++ resolved
@@ -74,12 +74,8 @@
                 whitespaceCharacters: "\t\r\n\f\u200b\u00a0\u2002"
             }) : "";
 
-<<<<<<< HEAD
-            content = renderNoteForExport(note, branch, basePath, noteMeta.notePath.slice(0, -1));
             // TODO: This will probably never match, but should it be exclude from running on code/jsFrontend notes?
-=======
             content = renderNoteForExport(note, branch, basePath, noteMeta.notePath.slice(0, -1), this.iconPacks);
->>>>>>> dc2ffa51
             if (typeof content === "string") {
                 // Rewrite attachment download links
                 content = content.replace(/href="api\/attachments\/([a-zA-Z0-9_]+)\/download"/g, (match, attachmentId) => {
@@ -135,14 +131,13 @@
             return null;
         }
 
-<<<<<<< HEAD
         if (mime.startsWith("application/javascript")) {
             return "js";
-=======
+        }
+
         // Don't add .html if the file already has .zip extension (for attachments).
         if (existingExtension === ".zip") {
             return null;
->>>>>>> dc2ffa51
         }
 
         return "html";
