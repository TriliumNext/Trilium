--- conflicted
+++ resolved
@@ -3,11 +3,7 @@
 import dateUtils from "../date_utils.js";
 import path from "path";
 import packageInfo from "../../../package.json" with { type: "json" };
-<<<<<<< HEAD
-import { getContentDisposition } from "../utils.js";
-=======
 import { getContentDisposition, escapeHtml, getResourceDir, isDev } from "../utils.js";
->>>>>>> 1e8f179f
 import protectedSessionService from "../protected_session.js";
 import sanitize from "sanitize-filename";
 import fs from "fs";
@@ -22,7 +18,6 @@
 import BBranch from "../../becca/entities/bbranch.js";
 import type { Response } from "express";
 import type { NoteMetaFile } from "../meta/note_meta.js";
-<<<<<<< HEAD
 import HtmlExportProvider from "./zip/html.js";
 import { AdvancedExportOptions, type ExportFormat, ZipExportProviderData } from "./zip/abstract_provider.js";
 import MarkdownExportProvider from "./zip/markdown.js";
@@ -30,31 +25,8 @@
 import type BNote from "../../becca/entities/bnote.js";
 import { NoteType } from "@triliumnext/commons";
 
-async function exportToZip(taskContext: TaskContext, branch: BBranch, format: ExportFormat, res: Response | fs.WriteStream, setHeaders = true, zipExportOptions?: AdvancedExportOptions) {
+async function exportToZip(taskContext: TaskContext<"export">, branch: BBranch, format: ExportFormat, res: Response | fs.WriteStream, setHeaders = true, zipExportOptions?: AdvancedExportOptions) {
     if (!["html", "markdown", "share"].includes(format)) {
-=======
-
-type RewriteLinksFn = (content: string, noteMeta: NoteMeta) => string;
-
-export interface AdvancedExportOptions {
-    /**
-     * If `true`, then only the note's content will be kept. If `false` (default), then each page will have its own <html> template.
-     */
-    skipHtmlTemplate?: boolean;
-
-    /**
-     * Provides a custom function to rewrite the links found in HTML or Markdown notes. This method is called for every note imported, if it's of the right type.
-     *
-     * @param originalRewriteLinks the original rewrite links function. Can be used to access the default behaviour without having to reimplement it.
-     * @param getNoteTargetUrl the method to obtain a note's target URL, used internally by `originalRewriteLinks` but can be used here as well.
-     * @returns a function to rewrite the links in HTML or Markdown notes.
-     */
-    customRewriteLinks?: (originalRewriteLinks: RewriteLinksFn, getNoteTargetUrl: (targetNoteId: string, sourceMeta: NoteMeta) => string | null) => RewriteLinksFn;
-}
-
-async function exportToZip(taskContext: TaskContext<"export">, branch: BBranch, format: "html" | "markdown", res: Response | fs.WriteStream, setHeaders = true, zipExportOptions?: AdvancedExportOptions) {
-    if (!["html", "markdown"].includes(format)) {
->>>>>>> 1e8f179f
         throw new ValidationError(`Only 'html' and 'markdown' allowed as export format, '${format}' given`);
     }
 
@@ -405,7 +377,6 @@
         }
     }
 
-<<<<<<< HEAD
     const existingFileNames: Record<string, number> = format === "html" ? { navigation: 0, index: 1 } : {};
     const rootMeta = createNoteMeta(branch, { notePath: [] }, existingFileNames);
     if (!rootMeta) {
@@ -419,140 +390,8 @@
     };
 
     provider.prepareMeta(metaFile);
-=======
-    function saveNavigation(rootMeta: NoteMeta, navigationMeta: NoteMeta) {
-        if (!navigationMeta.dataFileName) {
-            return;
-        }
-
-        function saveNavigationInner(meta: NoteMeta) {
-            let html = "<li>";
-
-            const escapedTitle = escapeHtml(`${meta.prefix ? `${meta.prefix} - ` : ""}${meta.title}`);
-
-            if (meta.dataFileName && meta.noteId) {
-                const targetUrl = getNoteTargetUrl(meta.noteId, rootMeta);
-
-                html += `<a href="${targetUrl}" target="detail">${escapedTitle}</a>`;
-            } else {
-                html += escapedTitle;
-            }
-
-            if (meta.children && meta.children.length > 0) {
-                html += "<ul>";
-
-                for (const child of meta.children) {
-                    html += saveNavigationInner(child);
-                }
-
-                html += "</ul>";
-            }
-
-            return `${html}</li>`;
-        }
-
-        const fullHtml = `<html>
-<head>
-    <meta charset="utf-8">
-    <link rel="stylesheet" href="style.css">
-</head>
-<body>
-    <ul>${saveNavigationInner(rootMeta)}</ul>
-</body>
-</html>`;
-        const prettyHtml = fullHtml.length < 100_000 ? html.prettyPrint(fullHtml, { indent_size: 2 }) : fullHtml;
-
-        archive.append(prettyHtml, { name: navigationMeta.dataFileName });
-    }
-
-    function saveIndex(rootMeta: NoteMeta, indexMeta: NoteMeta) {
-        let firstNonEmptyNote;
-        let curMeta = rootMeta;
-
-        if (!indexMeta.dataFileName) {
-            return;
-        }
-
-        while (!firstNonEmptyNote) {
-            if (curMeta.dataFileName && curMeta.noteId) {
-                firstNonEmptyNote = getNoteTargetUrl(curMeta.noteId, rootMeta);
-            }
-
-            if (curMeta.children && curMeta.children.length > 0) {
-                curMeta = curMeta.children[0];
-            } else {
-                break;
-            }
-        }
-
-        const fullHtml = `<!DOCTYPE html PUBLIC "-//W3C//DTD XHTML 1.0 Strict//EN" "http://www.w3.org/TR/xhtml1/DTD/xhtml1-transitional.dtd">
-<html>
-<head>
-    <meta charset="utf-8">
-    <meta name="viewport" content="width=device-width, initial-scale=1">
-</head>
-<frameset cols="25%,75%">
-    <frame name="navigation" src="navigation.html">
-    <frame name="detail" src="${firstNonEmptyNote}">
-</frameset>
-</html>`;
-
-        archive.append(fullHtml, { name: indexMeta.dataFileName });
-    }
-
-    function saveCss(rootMeta: NoteMeta, cssMeta: NoteMeta) {
-        if (!cssMeta.dataFileName) {
-            return;
-        }
-
-        const cssFile = isDev
-            ? path.join(__dirname, "../../../../../node_modules/ckeditor5/dist/ckeditor5-content.css")
-            : path.join(getResourceDir(), "ckeditor5-content.css");
-
-        archive.append(fs.readFileSync(cssFile, "utf-8"), { name: cssMeta.dataFileName });
-    }
 
     try {
-        const existingFileNames: Record<string, number> = format === "html" ? { navigation: 0, index: 1 } : {};
-        const rootMeta = createNoteMeta(branch, { notePath: [] }, existingFileNames);
-        if (!rootMeta) {
-            throw new Error("Unable to create root meta.");
-        }
-
-        const metaFile: NoteMetaFile = {
-            formatVersion: 2,
-            appVersion: packageInfo.version,
-            files: [rootMeta]
-        };
-
-        let navigationMeta: NoteMeta | null = null;
-        let indexMeta: NoteMeta | null = null;
-        let cssMeta: NoteMeta | null = null;
-
-        if (format === "html") {
-            navigationMeta = {
-                noImport: true,
-                dataFileName: "navigation.html"
-            };
-
-            metaFile.files.push(navigationMeta);
-
-            indexMeta = {
-                noImport: true,
-                dataFileName: "index.html"
-            };
-
-            metaFile.files.push(indexMeta);
->>>>>>> 1e8f179f
-
-            cssMeta = {
-                noImport: true,
-                dataFileName: "style.css"
-            };
-
-            metaFile.files.push(cssMeta);
-        }
-
         for (const noteMeta of Object.values(noteIdToMeta)) {
             // filter out relations which are not inside this export
             noteMeta.attributes = (noteMeta.attributes || []).filter((attr) => {
@@ -581,21 +420,7 @@
 
         archive.append(metaFileJson, { name: "!!!meta.json" });
 
-<<<<<<< HEAD
-    provider.afterDone(rootMeta);
-=======
         saveNote(rootMeta, "");
-
-        if (format === "html") {
-            if (!navigationMeta || !indexMeta || !cssMeta) {
-                throw new Error("Missing meta.");
-            }
->>>>>>> 1e8f179f
-
-            saveNavigation(rootMeta, navigationMeta);
-            saveIndex(rootMeta, indexMeta);
-            saveCss(rootMeta, cssMeta);
-        }
 
         const note = branch.getNote();
         const zipFileName = `${branch.prefix ? `${branch.prefix} - ` : ""}${note.getTitleOrProtected() || "note"}.zip`;
@@ -619,6 +444,27 @@
             res.status(500).send(message);
         }
     }
+
+    const metaFileJson = JSON.stringify(metaFile, null, "\t");
+
+    archive.append(metaFileJson, { name: "!!!meta.json" });
+
+    saveNote(rootMeta, "");
+
+    provider.afterDone(rootMeta);
+
+    const note = branch.getNote();
+    const zipFileName = `${branch.prefix ? `${branch.prefix} - ` : ""}${note.getTitleOrProtected()}.zip`;
+
+    if (setHeaders && "setHeader" in res) {
+        res.setHeader("Content-Disposition", getContentDisposition(zipFileName));
+        res.setHeader("Content-Type", "application/zip");
+    }
+
+    archive.pipe(res);
+    await archive.finalize();
+
+    taskContext.taskSucceeded(null);
 }
 
 async function exportToZipFile(noteId: string, format: ExportFormat, zipFilePath: string, zipExportOptions?: AdvancedExportOptions) {
