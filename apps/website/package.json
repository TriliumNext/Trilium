--- conflicted
+++ resolved
@@ -22,12 +22,8 @@
 		"eslint-config-preact": "2.0.0",
 		"typescript": "5.9.3",
 		"user-agent-data-types": "0.4.2",
-<<<<<<< HEAD
-		"vite": "7.1.12",
+		"vite": "7.2.2",
 		"vitest": "4.0.6"
-=======
-		"vite": "7.2.2"
->>>>>>> 362f0b2f
 	},
 	"eslintConfig": {
 		"extends": "preact"
