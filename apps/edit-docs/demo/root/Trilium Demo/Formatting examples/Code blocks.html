--- conflicted
+++ resolved
@@ -20,41 +20,9 @@
           is first created it will try to automatically determine the programming
           language, should that fail it is possible to manually adjust it. The color
           scheme for the syntax highlighting is adjustable in settings.&nbsp;</p><pre><code class="language-application-javascript-env-frontend">function helloWorld() {
-<<<<<<< HEAD
-	alert("Hello world");
-=======
-
-
-
-
-
-
-
-
-
-
-
-
-
-
 
 	alert("Hello world");
 
-
-
-
-
-
-
-
-
-
-
-
-
-
-
->>>>>>> d4517704
 }</code></pre>
         <p>For larger pieces of code it is better to use a code note, which uses
           a fully-fledged code editor (CodeMirror). For an example of a code note,
