name: "Build Electron App"
description: "Builds and packages the Electron app for different platforms"

inputs:
  os:
    description: "One of the supported platforms: macos, linux, windows"
    required: true
  arch:
    description: "The architecture to build for: x64, arm64"
    required: true
  shell:
    description: "Which shell to use"
    required: true
  forge_platform:
    description: "The --platform to pass to Electron Forge"
    required: true

runs:
  using: composite
  steps:
<<<<<<< HEAD
    # Certificate setup
    - name: Import Apple certificates
      if: inputs.os == 'macos'
      uses: apple-actions/import-codesign-certs@v5
      with:
        p12-file-base64: ${{ env.APPLE_APP_CERTIFICATE_BASE64 }}
        p12-password: ${{ env.APPLE_APP_CERTIFICATE_PASSWORD }}
        keychain: build-app
        keychain-password: ${{ github.run_id }}

    - name: Install Installer certificate
      if: inputs.os == 'macos'
      uses: apple-actions/import-codesign-certs@v5
      with:
        p12-file-base64: ${{ env.APPLE_INSTALLER_CERTIFICATE_BASE64 }}
        p12-password: ${{ env.APPLE_INSTALLER_CERTIFICATE_PASSWORD }}
        keychain: build-installer
        keychain-password: ${{ github.run_id }}
        # We need to create a separate keychain for the installer certificate
        create-keychain: true

    - name: Verify certificates
      if: inputs.os == 'macos'
      shell: ${{ inputs.shell }}
      run: |
        echo "Available signing identities in build-app keychain:"
        security find-identity -v -p codesigning build-app.keychain
        echo "Available signing identities in build-installer keychain:"
        security find-identity -v -p codesigning build-installer.keychain

    - name: Set up Python and other macOS dependencies
      if: ${{ inputs.os == 'macos' }}
      shell: ${{ inputs.shell }}
      run: |
        brew install python-setuptools
        brew install create-dmg

    - name: Install dependencies for RPM and Flatpak package building
      if: ${{ inputs.os == 'linux' }}
      shell: ${{ inputs.shell }}
      run: |
        sudo apt-get update && sudo apt-get install rpm flatpak-builder elfutils
        flatpak remote-add --user --if-not-exists flathub https://flathub.org/repo/flathub.flatpakrepo
        FLATPAK_ARCH=$(if [[ ${{ inputs.arch }} = 'arm64' ]]; then echo 'aarch64'; else echo 'x86_64'; fi)
        FLATPAK_VERSION='24.08'
        flatpak install --user --no-deps --arch $FLATPAK_ARCH --assumeyes runtime/org.freedesktop.Platform/$FLATPAK_ARCH/$FLATPAK_VERSION runtime/org.freedesktop.Sdk/$FLATPAK_ARCH/$FLATPAK_VERSION org.electronjs.Electron2.BaseApp/$FLATPAK_ARCH/$FLATPAK_VERSION

    # Build setup
    - name: Install dependencies
      shell: ${{ inputs.shell }}
      run: npm ci

    - name: Update build info
      shell: ${{ inputs.shell }}
      run: npm run chore:update-build-info

    # Critical debugging configuration
    - name: Run electron-forge build with enhanced logging
      shell: ${{ inputs.shell }}
      env:
        # Pass through required environment variables for signing and notarization
        APPLE_TEAM_ID: ${{ env.APPLE_TEAM_ID }}
        APPLE_ID: ${{ env.APPLE_ID }}
        APPLE_ID_PASSWORD: ${{ env.APPLE_ID_PASSWORD }}
        WINDOWS_SIGN_EXECUTABLE: ${{ env.WINDOWS_SIGN_EXECUTABLE }}
        TRILIUM_ARTIFACT_NAME_HINT: TriliumNextNotes-${{ github.ref_name }}-${{ inputs.os }}-${{ inputs.arch }}
      run: |
        npm run electron-forge:make -- \
          --arch=${{ inputs.arch }} \
          --platform=${{ inputs.forge_platform }}

    # Add DMG signing step
    - name: Sign DMG
      if: inputs.os == 'macos'
      shell: ${{ inputs.shell }}
      run: |
        echo "Signing DMG file..."
        dmg_file=$(find ./dist -name "*.dmg" -print -quit)
        if [ -n "$dmg_file" ]; then
          echo "Found DMG: $dmg_file"
          # Try to get a signing identity from both keychains
          SIGNING_IDENTITY=$(security find-identity -v -p codesigning build-app.keychain | grep "Developer ID Application" | head -1 | sed -E 's/.*"([^"]+)".*/\1/')
          if [ -z "$SIGNING_IDENTITY" ]; then
            echo "No valid Developer ID Application certificate found in build-app keychain, trying build-installer keychain"
            SIGNING_IDENTITY=$(security find-identity -v -p codesigning build-installer.keychain | grep "Developer ID Application" | head -1 | sed -E 's/.*"([^"]+)".*/\1/')
          fi
          if [ -z "$SIGNING_IDENTITY" ]; then
            echo "Error: No valid Developer ID Application certificate found in any keychain"
            exit 1
          fi
          echo "Using signing identity: $SIGNING_IDENTITY"
          # Sign the DMG
          codesign --force --sign "$SIGNING_IDENTITY" --options runtime --timestamp "$dmg_file"
          # Notarize the DMG
          xcrun notarytool submit "$dmg_file" --apple-id "$APPLE_ID" --password "$APPLE_ID_PASSWORD" --team-id "$APPLE_TEAM_ID" --wait
          # Staple the notarization ticket
          xcrun stapler staple "$dmg_file"
        else
          echo "No DMG found to sign"
=======
  # Certificate setup
  - name: Import Apple certificates
    if: inputs.os == 'macos'
    uses: apple-actions/import-codesign-certs@v3
    with:
      p12-file-base64: ${{ env.APPLE_APP_CERTIFICATE_BASE64 }}
      p12-password: ${{ env.APPLE_APP_CERTIFICATE_PASSWORD }}
      keychain: build
      keychain-password: ${{ github.run_id }}

  - name: Install Installer certificate
    if: inputs.os == 'macos'
    uses: apple-actions/import-codesign-certs@v3
    with:
      p12-file-base64: ${{ env.APPLE_INSTALLER_CERTIFICATE_BASE64 }}
      p12-password: ${{ env.APPLE_INSTALLER_CERTIFICATE_PASSWORD }}
      keychain: build
      keychain-password: ${{ github.run_id }}
      # We don't need to create a keychain here because we're using the build keychain that was created in the previous step
      create-keychain: false

  - name: Verify certificates
    if: inputs.os == 'macos'
    shell: ${{ inputs.shell }}
    run: |
      echo "Available signing identities:"
      security find-identity -v -p codesigning build.keychain

  - name: Set up Python and other macOS dependencies
    if: ${{ inputs.os == 'macos' }}
    shell: ${{ inputs.shell }}
    run: |
      brew install python-setuptools
      brew install create-dmg

  - name: Install dependencies for RPM and Flatpak package building
    if: ${{ inputs.os == 'linux' }}
    shell: ${{ inputs.shell }}
    run: |
      sudo apt-get update && sudo apt-get install rpm flatpak-builder elfutils
      flatpak remote-add --user --if-not-exists flathub https://flathub.org/repo/flathub.flatpakrepo
      FLATPAK_ARCH=$(if [[ ${{ inputs.arch }} = 'arm64' ]]; then echo 'aarch64'; else echo 'x86_64'; fi)
      FLATPAK_VERSION='24.08'
      flatpak install --user --no-deps --arch $FLATPAK_ARCH --assumeyes runtime/org.freedesktop.Platform/$FLATPAK_ARCH/$FLATPAK_VERSION runtime/org.freedesktop.Sdk/$FLATPAK_ARCH/$FLATPAK_VERSION org.electronjs.Electron2.BaseApp/$FLATPAK_ARCH/$FLATPAK_VERSION

  # Build setup
  - name: Install dependencies
    shell: ${{ inputs.shell }}
    run: npm ci

  - name: Update build info
    shell: ${{ inputs.shell }}
    run: npm run chore:update-build-info

  # Critical debugging configuration
  - name: Run electron-forge build with enhanced logging
    shell: ${{ inputs.shell }}
    env:
      # Pass through required environment variables for signing and notarization
      APPLE_TEAM_ID: ${{ env.APPLE_TEAM_ID }}
      APPLE_ID: ${{ env.APPLE_ID }}
      APPLE_ID_PASSWORD: ${{ env.APPLE_ID_PASSWORD }}
      WINDOWS_SIGN_EXECUTABLE: ${{ env.WINDOWS_SIGN_EXECUTABLE }}
      TRILIUM_ARTIFACT_NAME_HINT: TriliumNextNotes-${{ github.ref_name }}-${{ inputs.os }}-${{ inputs.arch }}
    run: npm run electron-forge:make -- --arch=${{ inputs.arch }} --platform=${{ inputs.forge_platform }}

  # Add DMG signing step
  - name: Sign DMG
    if: inputs.os == 'macos'
    shell: ${{ inputs.shell }}
    run: |
      echo "Signing DMG file..."
      dmg_file=$(find ./dist -name "*.dmg" -print -quit)
      if [ -n "$dmg_file" ]; then
        echo "Found DMG: $dmg_file"
        # Get the first valid signing identity from the keychain
        SIGNING_IDENTITY=$(security find-identity -v -p codesigning build.keychain | grep "Developer ID Application" | head -1 | sed -E 's/.*"([^"]+)".*/\1/')
        if [ -z "$SIGNING_IDENTITY" ]; then
          echo "Error: No valid Developer ID Application certificate found in keychain"
          exit 1
>>>>>>> 7b3c4326
        fi
        echo "Using signing identity: $SIGNING_IDENTITY"
        # Sign the DMG
        codesign --force --sign "$SIGNING_IDENTITY" --options runtime --timestamp "$dmg_file"
        # Notarize the DMG
        xcrun notarytool submit "$dmg_file" --apple-id "$APPLE_ID" --password "$APPLE_ID_PASSWORD" --team-id "$APPLE_TEAM_ID" --wait
        # Staple the notarization ticket
        xcrun stapler staple "$dmg_file"
      else
        echo "No DMG found to sign"
      fi

  - name: Verify code signing
    if: inputs.os == 'macos'
    shell: ${{ inputs.shell }}
    run: |
      echo "Verifying code signing for all artifacts..."

      # First check the .app bundle
      echo "Looking for .app bundle..."
      app_bundle=$(find ./dist -name "*.app" -print -quit)
      if [ -n "$app_bundle" ]; then
        echo "Found app bundle: $app_bundle"
        echo "Verifying app bundle signing..."
        codesign --verify --deep --strict --verbose=2 "$app_bundle"
        echo "Displaying app bundle signing info..."
        codesign --display --verbose=2 "$app_bundle"

        echo "Checking entitlements..."
        codesign --display --entitlements :- "$app_bundle"

        echo "Checking notarization status..."
        xcrun stapler validate "$app_bundle" || echo "Warning: App bundle not notarized yet"
      else
        echo "No .app bundle found to verify"
      fi

      # Then check DMG if it exists
      echo "Looking for DMG..."
      dmg_file=$(find ./dist -name "*.dmg" -print -quit)
      if [ -n "$dmg_file" ]; then
        echo "Found DMG: $dmg_file"
        echo "Verifying DMG signing..."
        codesign --verify --deep --strict --verbose=2 "$dmg_file"
        echo "Displaying DMG signing info..."
        codesign --display --verbose=2 "$dmg_file"

        echo "Checking DMG notarization..."
        xcrun stapler validate "$dmg_file" || echo "Warning: DMG not notarized yet"
      else
        echo "No DMG found to verify"
      fi

      # Finally check ZIP if it exists
      echo "Looking for ZIP..."
      zip_file=$(find ./dist -name "*.zip" -print -quit)
      if [ -n "$zip_file" ]; then
        echo "Found ZIP: $zip_file"
        echo "Note: ZIP files are not code signed, but their contents should be"
      fi<|MERGE_RESOLUTION|>--- conflicted
+++ resolved
@@ -18,7 +18,6 @@
 runs:
   using: composite
   steps:
-<<<<<<< HEAD
     # Certificate setup
     - name: Import Apple certificates
       if: inputs.os == 'macos'
@@ -85,10 +84,7 @@
         APPLE_ID_PASSWORD: ${{ env.APPLE_ID_PASSWORD }}
         WINDOWS_SIGN_EXECUTABLE: ${{ env.WINDOWS_SIGN_EXECUTABLE }}
         TRILIUM_ARTIFACT_NAME_HINT: TriliumNextNotes-${{ github.ref_name }}-${{ inputs.os }}-${{ inputs.arch }}
-      run: |
-        npm run electron-forge:make -- \
-          --arch=${{ inputs.arch }} \
-          --platform=${{ inputs.forge_platform }}
+      run: npm run electron-forge:make -- --arch=${{ inputs.arch }} --platform=${{ inputs.forge_platform }}
 
     # Add DMG signing step
     - name: Sign DMG
@@ -118,145 +114,63 @@
           xcrun stapler staple "$dmg_file"
         else
           echo "No DMG found to sign"
-=======
-  # Certificate setup
-  - name: Import Apple certificates
-    if: inputs.os == 'macos'
-    uses: apple-actions/import-codesign-certs@v3
-    with:
-      p12-file-base64: ${{ env.APPLE_APP_CERTIFICATE_BASE64 }}
-      p12-password: ${{ env.APPLE_APP_CERTIFICATE_PASSWORD }}
-      keychain: build
-      keychain-password: ${{ github.run_id }}
+          fi
+          echo "Using signing identity: $SIGNING_IDENTITY"
+          # Sign the DMG
+          codesign --force --sign "$SIGNING_IDENTITY" --options runtime --timestamp "$dmg_file"
+          # Notarize the DMG
+          xcrun notarytool submit "$dmg_file" --apple-id "$APPLE_ID" --password "$APPLE_ID_PASSWORD" --team-id "$APPLE_TEAM_ID" --wait
+          # Staple the notarization ticket
+          xcrun stapler staple "$dmg_file"
+        else
+          echo "No DMG found to sign"
+        fi
 
-  - name: Install Installer certificate
-    if: inputs.os == 'macos'
-    uses: apple-actions/import-codesign-certs@v3
-    with:
-      p12-file-base64: ${{ env.APPLE_INSTALLER_CERTIFICATE_BASE64 }}
-      p12-password: ${{ env.APPLE_INSTALLER_CERTIFICATE_PASSWORD }}
-      keychain: build
-      keychain-password: ${{ github.run_id }}
-      # We don't need to create a keychain here because we're using the build keychain that was created in the previous step
-      create-keychain: false
+    - name: Verify code signing
+      if: inputs.os == 'macos'
+      shell: ${{ inputs.shell }}
+      run: |
+        echo "Verifying code signing for all artifacts..."
 
-  - name: Verify certificates
-    if: inputs.os == 'macos'
-    shell: ${{ inputs.shell }}
-    run: |
-      echo "Available signing identities:"
-      security find-identity -v -p codesigning build.keychain
+        # First check the .app bundle
+        echo "Looking for .app bundle..."
+        app_bundle=$(find ./dist -name "*.app" -print -quit)
+        if [ -n "$app_bundle" ]; then
+          echo "Found app bundle: $app_bundle"
+          echo "Verifying app bundle signing..."
+          codesign --verify --deep --strict --verbose=2 "$app_bundle"
+          echo "Displaying app bundle signing info..."
+          codesign --display --verbose=2 "$app_bundle"
 
-  - name: Set up Python and other macOS dependencies
-    if: ${{ inputs.os == 'macos' }}
-    shell: ${{ inputs.shell }}
-    run: |
-      brew install python-setuptools
-      brew install create-dmg
+          echo "Checking entitlements..."
+          codesign --display --entitlements :- "$app_bundle"
 
-  - name: Install dependencies for RPM and Flatpak package building
-    if: ${{ inputs.os == 'linux' }}
-    shell: ${{ inputs.shell }}
-    run: |
-      sudo apt-get update && sudo apt-get install rpm flatpak-builder elfutils
-      flatpak remote-add --user --if-not-exists flathub https://flathub.org/repo/flathub.flatpakrepo
-      FLATPAK_ARCH=$(if [[ ${{ inputs.arch }} = 'arm64' ]]; then echo 'aarch64'; else echo 'x86_64'; fi)
-      FLATPAK_VERSION='24.08'
-      flatpak install --user --no-deps --arch $FLATPAK_ARCH --assumeyes runtime/org.freedesktop.Platform/$FLATPAK_ARCH/$FLATPAK_VERSION runtime/org.freedesktop.Sdk/$FLATPAK_ARCH/$FLATPAK_VERSION org.electronjs.Electron2.BaseApp/$FLATPAK_ARCH/$FLATPAK_VERSION
+          echo "Checking notarization status..."
+          xcrun stapler validate "$app_bundle" || echo "Warning: App bundle not notarized yet"
+        else
+          echo "No .app bundle found to verify"
+        fi
 
-  # Build setup
-  - name: Install dependencies
-    shell: ${{ inputs.shell }}
-    run: npm ci
+        # Then check DMG if it exists
+        echo "Looking for DMG..."
+        dmg_file=$(find ./dist -name "*.dmg" -print -quit)
+        if [ -n "$dmg_file" ]; then
+          echo "Found DMG: $dmg_file"
+          echo "Verifying DMG signing..."
+          codesign --verify --deep --strict --verbose=2 "$dmg_file"
+          echo "Displaying DMG signing info..."
+          codesign --display --verbose=2 "$dmg_file"
 
-  - name: Update build info
-    shell: ${{ inputs.shell }}
-    run: npm run chore:update-build-info
+          echo "Checking DMG notarization..."
+          xcrun stapler validate "$dmg_file" || echo "Warning: DMG not notarized yet"
+        else
+          echo "No DMG found to verify"
+        fi
 
-  # Critical debugging configuration
-  - name: Run electron-forge build with enhanced logging
-    shell: ${{ inputs.shell }}
-    env:
-      # Pass through required environment variables for signing and notarization
-      APPLE_TEAM_ID: ${{ env.APPLE_TEAM_ID }}
-      APPLE_ID: ${{ env.APPLE_ID }}
-      APPLE_ID_PASSWORD: ${{ env.APPLE_ID_PASSWORD }}
-      WINDOWS_SIGN_EXECUTABLE: ${{ env.WINDOWS_SIGN_EXECUTABLE }}
-      TRILIUM_ARTIFACT_NAME_HINT: TriliumNextNotes-${{ github.ref_name }}-${{ inputs.os }}-${{ inputs.arch }}
-    run: npm run electron-forge:make -- --arch=${{ inputs.arch }} --platform=${{ inputs.forge_platform }}
-
-  # Add DMG signing step
-  - name: Sign DMG
-    if: inputs.os == 'macos'
-    shell: ${{ inputs.shell }}
-    run: |
-      echo "Signing DMG file..."
-      dmg_file=$(find ./dist -name "*.dmg" -print -quit)
-      if [ -n "$dmg_file" ]; then
-        echo "Found DMG: $dmg_file"
-        # Get the first valid signing identity from the keychain
-        SIGNING_IDENTITY=$(security find-identity -v -p codesigning build.keychain | grep "Developer ID Application" | head -1 | sed -E 's/.*"([^"]+)".*/\1/')
-        if [ -z "$SIGNING_IDENTITY" ]; then
-          echo "Error: No valid Developer ID Application certificate found in keychain"
-          exit 1
->>>>>>> 7b3c4326
-        fi
-        echo "Using signing identity: $SIGNING_IDENTITY"
-        # Sign the DMG
-        codesign --force --sign "$SIGNING_IDENTITY" --options runtime --timestamp "$dmg_file"
-        # Notarize the DMG
-        xcrun notarytool submit "$dmg_file" --apple-id "$APPLE_ID" --password "$APPLE_ID_PASSWORD" --team-id "$APPLE_TEAM_ID" --wait
-        # Staple the notarization ticket
-        xcrun stapler staple "$dmg_file"
-      else
-        echo "No DMG found to sign"
-      fi
-
-  - name: Verify code signing
-    if: inputs.os == 'macos'
-    shell: ${{ inputs.shell }}
-    run: |
-      echo "Verifying code signing for all artifacts..."
-
-      # First check the .app bundle
-      echo "Looking for .app bundle..."
-      app_bundle=$(find ./dist -name "*.app" -print -quit)
-      if [ -n "$app_bundle" ]; then
-        echo "Found app bundle: $app_bundle"
-        echo "Verifying app bundle signing..."
-        codesign --verify --deep --strict --verbose=2 "$app_bundle"
-        echo "Displaying app bundle signing info..."
-        codesign --display --verbose=2 "$app_bundle"
-
-        echo "Checking entitlements..."
-        codesign --display --entitlements :- "$app_bundle"
-
-        echo "Checking notarization status..."
-        xcrun stapler validate "$app_bundle" || echo "Warning: App bundle not notarized yet"
-      else
-        echo "No .app bundle found to verify"
-      fi
-
-      # Then check DMG if it exists
-      echo "Looking for DMG..."
-      dmg_file=$(find ./dist -name "*.dmg" -print -quit)
-      if [ -n "$dmg_file" ]; then
-        echo "Found DMG: $dmg_file"
-        echo "Verifying DMG signing..."
-        codesign --verify --deep --strict --verbose=2 "$dmg_file"
-        echo "Displaying DMG signing info..."
-        codesign --display --verbose=2 "$dmg_file"
-
-        echo "Checking DMG notarization..."
-        xcrun stapler validate "$dmg_file" || echo "Warning: DMG not notarized yet"
-      else
-        echo "No DMG found to verify"
-      fi
-
-      # Finally check ZIP if it exists
-      echo "Looking for ZIP..."
-      zip_file=$(find ./dist -name "*.zip" -print -quit)
-      if [ -n "$zip_file" ]; then
-        echo "Found ZIP: $zip_file"
-        echo "Note: ZIP files are not code signed, but their contents should be"
-      fi+        # Finally check ZIP if it exists
+        echo "Looking for ZIP..."
+        zip_file=$(find ./dist -name "*.zip" -print -quit)
+        if [ -n "$zip_file" ]; then
+          echo "Found ZIP: $zip_file"
+          echo "Note: ZIP files are not code signed, but their contents should be"
+        fi