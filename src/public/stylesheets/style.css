--- conflicted
+++ resolved
@@ -756,14 +756,11 @@
     width: 100%;
 }
 
-<<<<<<< HEAD
-=======
 .alert {
     padding: 8px 14px;
     width: auto;
 }
 
->>>>>>> 6f49f870
 .alert-warning, .alert-info {
     color: var(--main-text-color) !important;
     background-color: transparent !important;
