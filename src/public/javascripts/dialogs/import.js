import utils from '../services/utils.js';
import treeService from "../services/tree.js";
import importService from "../services/import.js";

const $dialog = $("#import-dialog");
const $form = $("#import-form");
const $noteTitle = $dialog.find(".import-note-title");
const $fileUploadInput = $("#import-file-upload-input");
const $importButton = $("#import-button");
const $safeImportCheckbox = $("#safe-import-checkbox");
const $shrinkImagesCheckbox = $("#shrink-images-checkbox");
const $textImportedAsTextCheckbox = $("#text-imported-as-text-checkbox");
const $codeImportedAsCodeCheckbox = $("#code-imported-as-code-checkbox");
const $explodeArchivesCheckbox = $("#explode-archives-checkbox");

let parentNoteId = null;

<<<<<<< HEAD
export async function showDialog(noteId) {
    utils.closeActiveDialog();

=======
export async function showDialog(node) {
>>>>>>> 4ce4ac95
    $fileUploadInput.val('').trigger('change'); // to trigger Import button disabling listener below

    $safeImportCheckbox.prop("checked", true);
    $shrinkImagesCheckbox.prop("checked", true);
    $textImportedAsTextCheckbox.prop("checked", true);
    $codeImportedAsCodeCheckbox.prop("checked", true);
    $explodeArchivesCheckbox.prop("checked", true);

<<<<<<< HEAD
    glob.activeDialog = $dialog;

    parentNoteId = noteId;
=======
    parentNoteId = node.data.noteId;
>>>>>>> 4ce4ac95

    $noteTitle.text(await treeService.getNoteTitle(parentNoteId));

    utils.openDialog($dialog);
}

$form.on('submit', () => {
    // disabling so that import is not triggered again.
    $importButton.attr("disabled", "disabled");

    importIntoNote(parentNoteId);

    return false;
});

async function importIntoNote(parentNoteId) {
    const files = Array.from($fileUploadInput[0].files); // shallow copy since we're resetting the upload button below

    const options = {
        safeImport: boolToString($safeImportCheckbox),
        shrinkImages: boolToString($shrinkImagesCheckbox),
        textImportedAsText: boolToString($textImportedAsTextCheckbox),
        codeImportedAsCode: boolToString($codeImportedAsCodeCheckbox),
        explodeArchives: boolToString($explodeArchivesCheckbox)
    };

    $dialog.modal('hide');

    await importService.uploadFiles(parentNoteId, files, options);
}

function boolToString($el) {
    return $el.is(":checked") ? "true" : "false";
}

$fileUploadInput.on('change', () => {
    if ($fileUploadInput.val()) {
        $importButton.removeAttr("disabled");
    }
    else {
        $importButton.attr("disabled", "disabled");
    }
});<|MERGE_RESOLUTION|>--- conflicted
+++ resolved
@@ -15,13 +15,7 @@
 
 let parentNoteId = null;
 
-<<<<<<< HEAD
 export async function showDialog(noteId) {
-    utils.closeActiveDialog();
-
-=======
-export async function showDialog(node) {
->>>>>>> 4ce4ac95
     $fileUploadInput.val('').trigger('change'); // to trigger Import button disabling listener below
 
     $safeImportCheckbox.prop("checked", true);
@@ -30,13 +24,7 @@
     $codeImportedAsCodeCheckbox.prop("checked", true);
     $explodeArchivesCheckbox.prop("checked", true);
 
-<<<<<<< HEAD
-    glob.activeDialog = $dialog;
-
     parentNoteId = noteId;
-=======
-    parentNoteId = node.data.noteId;
->>>>>>> 4ce4ac95
 
     $noteTitle.text(await treeService.getNoteTitle(parentNoteId));
 
