--- conflicted
+++ resolved
@@ -9,17 +9,8 @@
 const $mime = $("#note-info-mime");
 const $okButton = $("#note-info-ok-button");
 
-<<<<<<< HEAD
 export async function showDialog() {
-    utils.closeActiveDialog();
-
-    glob.activeDialog = $dialog;
-
-    $dialog.modal();
-=======
-export function showDialog() {
     utils.openDialog($dialog);
->>>>>>> 4ce4ac95
 
     const activeTabContext = appContext.tabManager.getActiveTabContext();
     const {note} = activeTabContext;
