{
  "about": {
    "title": "Despre TriliumNext Notes",
    "homepage": "Site web:",
    "app_version": "Versiune aplicație:",
    "db_version": "Versiune bază de date:",
    "sync_version": "Versiune sincronizare:",
    "build_date": "Data compilării:",
    "build_revision": "Revizia compilării:",
    "data_directory": "Directorul de date:",
    "close": "Închide"
  },
  "abstract_bulk_action": {
    "remove_this_search_action": "Înlătură acesată acțiune la căutare"
  },
  "abstract_search_option": {
    "failed_rendering": "Nu s-a putut randa opțiunea de căutare: {{dto}} din cauza: {{error}} {{stack}}",
    "remove_this_search_option": "Înlătură acesată acțiune la căutare"
  },
  "add_label": {
    "add_label": "Adaugă etichetă",
    "help_text": "Pentru toate notițele găsite:",
    "help_text_item1": "crează eticheta respectivă dacă notița nu are o astfel de etichetă",
    "help_text_item2": "sau schimbă valoarea unei etichete existente",
    "help_text_note": "Această metodă poate fi apelată și fără valoare, caz în care eticheta va fi atribuită notiței fără o valoare.",
    "label_name_placeholder": "denumirea etichetei",
    "label_name_title": "Sunt permise doar caractere alfanumerice, underline și două puncte.",
    "new_value_placeholder": "valoare nouă",
    "to_value": "la valoarea"
  },
  "add_link": {
    "add_link": "Adaugă legătură",
    "close": "Închide",
    "help_on_links": "Informații despre legături",
    "link_title": "Titlu legătură",
    "link_title_arbitrary": "titlul legăturii poate fi schimbat în mod arbitrar",
    "link_title_mirrors": "titlul legăturii corespunde titlul curent al notiței",
    "note": "Notiță",
    "search_note": "căutați notița după nume",
    "button_add_link": "Adaugă legătură <kbd>Enter</kbd>"
  },
  "add_relation": {
    "add_relation": "Adaugă relație",
    "allowed_characters": "Sunt permise doar caractere alfanumerice, underline și două puncte.",
    "create_relation_on_all_matched_notes": "Crează relația pentru toate notițele găsite",
    "relation_name": "denumirea relației",
    "target_note": "notița destinație",
    "to": "către"
  },
  "ancestor": {
    "depth_doesnt_matter": "nu contează",
    "depth_eq": "exact {{count}}",
    "depth_gt": "mai mare decât {{count}}",
    "depth_label": "adâncime",
    "depth_lt": "mai puțin de {{count}}",
    "direct_children": "subnotiță directă",
    "label": "Părinte",
    "placeholder": "căutați notița după nume"
  },
  "api_log": {
    "close": "Închide"
  },
  "attachment_detail": {
    "attachment_deleted": "Acest atașament a fost șters.",
    "list_of_all_attachments": "Lista tuturor atașamentelor",
    "open_help_page": "Deschide instrucțiuni despre atașamente",
    "owning_note": "Notița părinte: ",
    "you_can_also_open": ", se poate deschide și "
  },
  "attachment_detail_2": {
    "deletion_reason": ", deoarece nu există o legătură către atașament în conținutul notiței. Pentru a preveni ștergerea, trebuie adăugată înapoi o legătură către atașament în conținut sau atașamentul trebuie convertit în notiță.",
    "link_copied": "O legătură către atașament a fost copiată în clipboard.",
    "role_and_size": "Rol: {{role}}, dimensiune: {{size}}",
    "unrecognized_role": "Rol atașament necunoscut: „{{role}}”.",
    "will_be_deleted_in": "Acest atașament va fi șters automat în {{time}}",
    "will_be_deleted_soon": "Acest atașament va fi șters automat în curând"
  },
  "attachment_erasure_timeout": {
    "attachment_auto_deletion_description": "Atașamentele se șterg automat (permanent) dacă nu sunt referențiate de către notița lor părinte după un timp prestabilit de timp.",
    "attachment_erasure_timeout": "Perioadă de ștergere a atașamentelor",
    "erase_attachments_after_x_seconds": "Șterge atașamentele după X secunde după ce acestea n-au mai fost folosite într-o notiță",
    "erase_unused_attachments_now": "Elimină atașamentele șterse acum",
    "manual_erasing_description": "Șterge acum toate atașamentele nefolosite din notițe",
    "unused_attachments_erased": "Atașamentele nefolosite au fost șterse."
  },
  "attachment_list": {
    "no_attachments": "Notița nu are niciun atașament.",
    "open_help_page": "Deschide instrucțiuni despre atașamente",
    "owning_note": "Notița părinte: ",
    "upload_attachments": "Încărcare atașament"
  },
  "attachments_actions": {
    "convert_attachment_into_note": "Convertește atașamentul în notiță",
    "convert_confirm": "Sigur doriți convertirea atașementului „{{title}}” într-o notiță separată?",
    "convert_success": "Atașamentul „{{title}}” a fost convertit cu succes într-o notiță.",
    "copy_link_to_clipboard": "Copiază legătură în clipboard",
    "delete_attachment": "Șterge atașamentul",
    "delete_confirm": "Sigur doriți ștergerea atașementului „{{title}}”?",
    "delete_success": "Atașamentul „{{title}}” a fost șters.",
    "download": "Descarcă",
    "enter_new_name": "Introduceți denumirea noului atașament",
    "open_custom": "Deschide într-un alt program",
    "open_custom_client_only": "Deschiderea atașamentelor într-un alt program este posibilă doar din aplicația de desktop.",
    "open_custom_title": "Fișierul va fi deschis într-un alt program și se vor urmări schimbările. Ulterior versiunea modificată a fișierului va fi încărcată înapoi în Trilium.",
    "open_externally": "Deschide în afara programului",
    "open_externally_detail_page": "Deschiderea externă a atașamentului este disponibilă doar din pagina de detalii, dați clic pe detaliile atașamentului mai întâi și repetați acțiunea.",
    "open_externally_title": "Fișierul va fi deschis într-un alt program și se vor urmări schimbările. Ulterior versiunea modificată a fișierului va fi încărcată înapoi în Trilium.",
    "rename_attachment": "Redenumește atașamentul",
    "upload_failed": "Încărcarea unei noi versiuni ale atașamentului a eșuat.",
    "upload_new_revision": "Încarcă o nouă versiune",
    "upload_success": "Încărcarea unei noi versiuni ale atașaemntului a avut succes."
  },
  "attribute_detail": {
    "and_more": "... și încă {{count}}.",
    "app_css": "marchează notițe CSS care se încarcă automat în aplicația Trilium și pot fi folosite pentru a-i modifica aspectul.",
    "app_theme": "marchează notițe CSS care sunt teme complete ale Trilium și care se regăsesc în setări.",
    "archived": "notițele cu această etichetă nu vor fi vizibile în mod implicit în căutări (dar nici în ecranele Sari la notiță, Adăugare legătură, etc.).",
    "attr_detail_title": "Detalii despre atribute",
    "attr_is_owned_by": "Atributul este deținut de",
    "attr_name_title": "Denumirea atributului poate fi compusă doar din caractere alfanumerice, două puncte și underline",
    "auto_read_only_disabled": "notițele de tip text sau cod intră automat în mod doar de citire când au o dimensiune prea mare. Acest comportament se poate dezactiva adăugând această etichetă",
    "bookmark_folder": "notițele cu această etichetă vor apărea în lista de semne de carte ca un director (permițând acces la notițele din ea)",
    "boolean": "Valoare booleană",
    "calendar_root": "marchează notița care trebuie folosită ca rădăcină pentru notițele zilnice. Doar o singură notiță ar trebui să fie etichetătă.",
    "close_button_title": "Renunță la modificări și închide",
    "color": "definește culoarea unei notițe în ierarhia notițelor, legături, etc. Se poate folosi orice culoare CSS precum „red” sau „#a13d5f”",
    "css_class": "valoarea acestei etichete este adăugată ca o clasă CSS pentru nodul ce reprezintă notița în ierarhia notițelor. Acest lucru poate fi utilizat pentru personalizare avansată. Poate fi folosită în notițe de tip șablon.",
    "custom_request_handler": "a se vedea <a href=\"javascript:\" data-help-page=\"custom-request-handler.html\">Custom request handler</a>",
    "custom_resource_provider": "a se vedea <a href=\"javascript:\" data-help-page=\"custom-request-handler.html\">Custom request handler</a>",
    "date": "Dată",
    "date_time": "Dată și timp",
    "time": "Timp",
    "delete": "Șterge",
    "digits": "număr de zecimale",
    "disable_inclusion": "script-urile cu această etichetă nu vor fi incluse în execuția scriptului părinte.",
    "disable_versioning": "dezactivează auto-versionarea. Poate fi utilizat pentru notițe mari dar neimportante precum biblioteci mari de JavaScript utilizate pentru script-uri",
    "display_relations": "denumirea relațiilor ce ar trebui să fie afișate, separate prin virgulă. Toate celelalte vor fi ascunse.",
    "exclude_from_export": "notițele (împreună cu subnotițele) nu vor fi incluse în exporturile de notițe",
    "exclude_from_note_map": "Notițele cu această etichetă vor fi ascunse din Harta notițelor",
    "execute_button": "Titlul butonului ce va executa notița curentă de tip cod",
    "execute_description": "O descriere mai lungă a notiței curente de tip cod afișată împreună cu butonul de executare",
    "hide_highlight_widget": "Ascunde lista de evidențieri",
    "hide_promoted_attributes": "Ascunde lista atributelor promovate pentru această notiță",
    "hide_relations": "lista denumirilor relațiilor ce trebuie ascunse, delimitate prin virgulă. Toate celelalte vor fi afișate.",
    "icon_class": "valoarea acestei etichete este adăugată ca o clasă CSS la iconița notiței din ierarhia notițelor, fapt ce poate ajuta la identificarea vizuală mai rapidă a notițelor. Un exemplu ar fi „bx bx-home” pentru iconițe preluate din boxicons. Poate fi folosită în notițe de tip șablon.",
    "inbox": "locația implicită în care vor apărea noile notițe atunci când se crează o noitiță utilizând butonul „Crează notiță” din bara laterală, notițele vor fi create în interiorul notiței cu această etichetă.",
    "inherit": "atributele acestei notițe vor fi moștenite chiar dacă nu există o relație părinte-copil între notițe. A se vedea relația de tip șablon pentru un concept similar. De asemenea, a se vedea moștenirea atributelor în documentație.",
    "inheritable": "Moștenibilă",
    "inheritable_title": "Atributele moștenibile vor fi moștenite de către toți descendenții acestei notițe.",
    "inverse_relation": "Relație inversă",
    "inverse_relation_title": "Setare opțională pentru a defini relația inversă. Exemplu: Tată - Fiu sunt două relații inverse.",
    "is_owned_by_note": "este deținut(ă) de notița",
    "keep_current_hoisting": "Deschiderea acestei legături nu va schimba focalizarea chiar dacă notița nu poate fi vizualizată în ierarhia curentă.",
    "keyboard_shortcut": "Definește o scurtatură de la tastatură ce va merge direct la această notiță. Exemplu: „ctrl+alt+e”. Necesită reîncărcarea aplicației pentru a avea efect.",
    "label": "Detalii despre etichetă",
    "label_definition": "Detalii despre definiția unei etichete",
    "label_type": "Tip",
    "label_type_title": "Tipul acestei etichete va permite Trilium să selecteze interfața corespunzătoare pentru introducerea valorii etichetei.",
    "more_notes": "Mai multe notițe",
    "multi_value": "Valori multiple",
    "multiplicity": "Multiplicitate",
    "multiplicity_title": "Multiplicitatea definește câte atribute de același nume se pot crea - maximum 1 sau mai multe decât 1.",
    "name": "Nume",
    "new_notes_on_top": "Noile notițe vor fi create la începutul notiței părinte, nu la sfârșit.",
    "number": "Număr",
    "other_notes_with_name": "Alte notițe cu denumirea de {{attributeType}} „{{attributeName}}”",
    "page_size": "numărul de elemente per pagină în listarea notițelor",
    "precision": "Precizie",
    "precision_title": "Câte cifre să fie afișate după virgulă în interfața de configurare a valorii.",
    "promoted": "Evidențiată",
    "promoted_alias": "Alias",
    "promoted_alias_title": "Numele care să fie afișat în interfața de atribute promovate.",
    "promoted_title": "Atributele promovate sunt afișate proeminent în notiță.",
    "read_only": "editorul este în modul doar în citire. Funcționează doar pentru notițe de tip text sau cod.",
    "related_notes_title": "Alte notițe cu acesată etichetă",
    "relation": "Detalii despre relație",
    "relation_definition": "Detalii despre definiția unei relații",
    "relation_template": "atributele notiței vor fi moștenite chiar dacă nu există o relație părinte-copil, conținutul notiței și ierarhia sa vor fi adăugate la notițele-instanță dacă nu este definită. A se consulta documentația pentru mai multe detalii.",
    "render_note": "relație ce definește notița (de tip notiță de cod HTML sau script) ce trebuie randată pentru notițele de tip „Randare notiță HTML”",
    "run": "definește evenimentele la care să ruleze scriptul. Valori acceptate:\n<ul>\n<li>frontendStartup - când pornește interfața Trilium (sau este reîncărcată), dar nu pe mobil.</li>\n<li>mobileStartup - când pornește interfața Trilium (sau este reîncărcată), doar pe mobil.</li>\n<li>backendStartup - când pornește serverul Trilium</li>\n<li>hourly - o dată pe oră. Se poate utiliza adițional eticheta <code>runAtHour</code> pentru a specifica ora.</li>\n<li>daily - o dată pe zi</li>\n</ul>",
    "run_at_hour": "La ce oră ar trebui să ruleze. Trebuie folosit împreună cu <code>#run=hourly</code>. Poate fi definit de mai multe ori pentru a rula de mai multe ori în cadrul aceleași zile.",
    "run_on_attribute_change": "se execută atunci când atributele unei notițe care definește această relație se schimbă. Se apelează și atunci când un atribut este șters",
    "run_on_attribute_creation": "se execută atunci când un nou atribut este creat pentru notița care definește această relație",
    "run_on_branch_change": "se execută atunci când o ramură este actualizată.",
    "run_on_branch_creation": "se execută când o ramură este creată. O ramură este o legătură dintre o notiță părinte și o notiță copil și este creată, spre exemplu, la clonarea sau mutarea unei notițe.",
    "run_on_branch_deletion": "se execută când o ramură este ștearsă. O ramură este o legătură dintre o notiță părinte și o notiță copil și este ștearsă, spre exemplu, atunci când o notiță este mutată (ramura/legătura veche este ștearsă).",
    "run_on_child_note_creation": "se execută când o nouă notiță este creată sub notița la care este definită relația",
    "run_on_instance": "Definește pe ce instanța de Trilium ar trebui să ruleze. Implicit se consideră toate instanțele.",
    "run_on_note_change": "se execută când notița este schimbată (inclusiv crearea unei notițe). Nu include schimbări de conținut",
    "run_on_note_content_change": "se execută când conținutul unei notițe este schimbat (inclusiv crearea unei notițe).",
    "run_on_note_creation": "se execută când o notiță este creată de server. Se poate utiliza această relație atunci când se dorește rularea unui script pentru toate notițele create sub o anumită ierarhie. În acest caz, relația trebuie creată pe notița-rădăcină și marcată drept moștenibilă. Orice notiță creată sub ierarhie (la orice adâncime) va rula script-ul.",
    "run_on_note_deletion": "se execută la ștergerea unei notițe",
    "run_on_note_title_change": "se execută când titlul unei notițe se schimbă (inclusiv la crearea unei notițe)",
    "save_and_close": "Salvează și închide (<kbd>Ctrl+Enter</kbd>)",
    "search_home": "notițele de căutare vor fi create în cadrul acestei notițe",
    "share_alias": "definește un alias ce va fi permite notiței să fie accesată la https://your_trilium_host/share/[alias]",
    "share_credentials": "cere credențiale la accesarea acestei notițe partajate. Valoarea trebuie să fie în formatul „username:parolă”. Nu uitați să faceți eticheta moștenibilă pentru a o aplica și la notițele-copil/imagini.",
    "share_css": "Notiță de tip CSS ce va fi injectată în pagina de partajare. Notița CSS trebuie să facă și ea parte din ierarhia partajată. Considerați utilizarea și a „share_hidden_from_tree”, respectiv „share_omit_default_css”.",
    "share_description": "definește text ce va fi adăugat la eticheta HTML „meta” pentru descriere",
    "share_disallow_robot_indexing": "împiedică indexarea conținutului de către roboți utilizând antetul <code>X-Robots-Tag: noindex</code>",
    "share_external_link": "notița va funcționa drept o legătură către un site web extern în ierarhia de partajare",
    "share_favicon": "Notiță ce conține pictograma favicon pentru a fi setată în paginile partajate. De obicei se poate seta în rădăcina ierarhiei de partajare și se poate face moștenibilă. Notița ce conține favicon-ul trebuie să fie și ea în ierarhia de partajare. Considerați și utilizarea „share_hidden_from_tree”.",
    "share_hidden_from_tree": "notița este ascunsă din arborele de navigație din stânga, dar încă este accesibilă prin intermediul unui URL.",
    "share_index": "notițele cu această etichetă vor afișa lista tuturor rădăcilor notițelor partajate",
    "share_js": "Notiță JavaScript ce va fi injectată în pagina de partajare. Notița respectivă trebuie să fie și ea în ierarhia de partajare. Considerați utilizarea 'share_hidden_from_tree'.",
    "share_omit_default_css": "CSS-ul implicit pentru pagina de partajare va fi omis. Se poate folosi atunci când se fac schimbări majore de stil la pagină.",
    "share_raw": "notița va fi afișată în formatul ei brut, fără HTML",
    "share_root": "marchează notița care este servită pentru rădăcina ”/share”.",
    "share_template": "O notiță JavaScript ce va fi folosită drept șablon pentru afișarea notițelor partajate. Implicit se utilizează șablonul original. Considerați utilizarea 'share_hidden_from_tree'.",
    "single_value": "Valoare unică",
    "sort_direction": "ASC (ascendent, implicit) sau DESC (descendent)",
    "sort_folders_first": "Directoarele (notițe cu sub-notițe) vor fi mutate la început",
    "sorted": "menține notițele-copil ordonate alfabetic după titlu",
    "sql_console_home": "locația implicită pentru notițele de tip consolă SQL",
    "target_note": "Notiță țintă",
    "target_note_title": "Relația este o conexiune numită dintre o notiță sursă și o notiță țintă.",
    "template": "Șablon",
    "text": "Text",
    "title_template": "titlul implicit al notițelor create în interiorul acestei notițe. Valoarea este evaluată ca un șir de caractere JavaScript\n                        și poate fi astfel îmbogățită cu un conținut dinamic prin intermediul variabilelow <code>now</code> și <code>parentNote</code>. Exemple:\n                        \n                        <ul>\n                            <li><code>Lucrările lui ${parentNote.getLabelValue('autor')}</code></li>\n                            <li><code>Jurnal pentru ${now.format('YYYY-MM-DD HH:mm:ss')}</code></li>\n                        </ul>\n                        \n                        A se vedea <a href=\"https://triliumnext.github.io/Docs/Wiki/default-note-title.html\">wiki-ul pentru detalii</a>, documentația API pentru <a href=\"https://zadam.github.io/trilium/backend_api/Note.html\">parentNote</a> și <a href=\"https://day.js.org/docs/en/display/format\">now</a> pentru mai multe informații",
    "toc": "<code>#toc</code> sau <code>#toc=show</code> forțează afișarea tabelei de conținut, <code>#toc=hide</code> forțează ascunderea ei. Dacă eticheta nu există, se utilizează setările globale",
    "top": "păstrează notița la începutul listei (se aplică doar pentru notițe sortate automat)",
    "url": "URL",
    "value": "Valoare",
    "widget": "marchează această notiță ca un widget personalizat ce poate fi adăugat la ierarhia de componente ale aplicației",
    "widget_relation": "ținta acestei relații va fi executată și randată ca un widget în bara laterală",
    "workspace": "marchează această notiță ca un spațiu de lucru ce permite focalizarea rapidă a notițelor",
    "workspace_calendar_root": "Definește o rădăcină de calendar pentru un spațiu de lucru",
    "workspace_icon_class": "definește clasa de CSS din boxicon ce va fi folosită în tab-urile ce aparțin spațiului de lucru",
    "workspace_inbox": "marchează locația implicită în care vor apărea noile notițe atunci când este focalizat spațiul de lucru sau un copil al acestuia",
    "workspace_search_home": "notițele de căutare vor fi create sub această notiță",
    "workspace_tab_background_color": "Culoare CSS ce va fi folosită în tab-urile ce aparțin spațiului de lucru",
    "workspace_template": "Această notița va apărea în lista de șabloane când se crează o nouă notiță, dar doar când spațiul de lucru în care se află notița este focalizat",
    "app_theme_base": "setați valoarea la „next” pentru a folosi drept temă de bază „TriliumNext” în loc de cea clasică.",
    "print_landscape": "Schimbă orientarea paginii din portret în peisaj atunci când se exportă în PDF.",
    "print_page_size": "Schimbă dimensiunea paginii când se exportă în PDF. Valori suportate: <code>A0</code>, <code>A1</code>, <code>A2</code>, <code>A3</code>, <code>A4</code>, <code>A5</code>, <code>A6</code>, <code>Legal</code>, <code>Letter</code>, <code>Tabloid</code>, <code>Ledger</code>."
  },
  "attribute_editor": {
    "add_a_new_attribute": "Adaugă un nou attribut",
    "add_new_label": "Adaugă o nouă etichetă <kbd data-command=\"addNewLabel\"></kbd>",
    "add_new_label_definition": "Adaugă o nouă definiție de etichetă",
    "add_new_relation": "Adaugă o nouă relație <kbd data-command=\"addNewRelation\"></kbd>",
    "add_new_relation_definition": "Adaugă o nouă definiție de relație",
    "help_text_body1": "Pentru a adăuga o etichetă doar scrieți, spre exemplu, <code>#piatră</code> sau <code>#an = 2020</code> dacă se dorește adăugarea unei valori",
    "help_text_body2": "Pentru relații, scrieți <code>author = @</code> ce va afișa o autocompletare pentru identificarea notiței dorite.",
    "help_text_body3": "În mod alternativ, se pot adăuga etichete și relații utilizând butonul <code>+</code> din partea dreaptă.",
    "save_attributes": "Salvează atributele <enter>",
    "placeholder": "Aici puteți introduce etichete și relații"
  },
  "backend_log": {
    "refresh": "Reîmprospătare"
  },
  "backup": {
    "automatic_backup": "Copie de siguranță automată",
    "automatic_backup_description": "Trilium poate face copii de siguranță ale bazei de date în mod automat:",
    "backup_database_now": "Crează o copie a bazei de date acum",
    "backup_now": "Crează o copie de siguranță acum",
    "backup_recommendation": "Se recomandă a se păstra activată funcția de copii de siguranță, dar acest lucru poate face pornirea aplicației mai lentă pentru baze de date mai mari sau pentru dispozitive de stocare lente.",
    "database_backed_up_to": "S-a creat o copie de siguranță a bazei de dată la {{backupFilePath}}",
    "enable_daily_backup": "Activează copia de siguranță zilnică",
    "enable_monthly_backup": "Activează copia de siguranță lunară",
    "enable_weekly_backup": "Activează copia de siguranță săptămânală",
    "existing_backups": "Copii de siguranță existente",
    "date-and-time": "Data și ora",
    "path": "Calea fișierului",
    "no_backup_yet": "nu există încă nicio copie de siguranță"
  },
  "basic_properties": {
    "basic_properties": "Proprietăți de bază",
    "editable": "Editabil",
    "note_type": "Tipul notiței"
  },
  "book": {
    "no_children_help": "Această notiță de tip Carte nu are nicio subnotiță așadar nu este nimic de afișat. Vedeți <a href=\"https://triliumnext.github.io/Docs/Wiki/book-note.html\">wiki</a> pentru detalii."
  },
  "book_properties": {
    "book_properties": "Proprietăți carte",
    "collapse": "Minimizează",
    "collapse_all_notes": "Minimizează toate notițele",
    "expand": "Expandează",
    "expand_all_children": "Expandează toate subnotițele",
    "grid": "Grilă",
    "invalid_view_type": "Mod de afișare incorect „{{type}}”",
    "list": "Listă",
    "view_type": "Mod de afișare"
  },
  "bookmark_switch": {
    "bookmark": "Semn de carte",
    "bookmark_this_note": "Crează un semn de carte către această notiță în panoul din stânga",
    "remove_bookmark": "Șterge semnul de carte"
  },
  "branch_prefix": {
    "branch_prefix_saved": "Prefixul ramurii a fost salvat.",
    "close": "Închide",
    "edit_branch_prefix": "Editează prefixul ramurii",
    "help_on_tree_prefix": "Informații despre prefixe de ierarhie",
    "prefix": "Prefix:",
    "save": "Salvează"
  },
  "bulk_actions": {
    "affected_notes": "Notițe afectate",
    "available_actions": "Acțiuni disponibile",
    "bulk_actions": "Acțiuni în masă",
    "bulk_actions_executed": "Acțiunile în masă au fost executate cu succes.",
    "chosen_actions": "Acțiuni selectate",
    "close": "Închide",
    "execute_bulk_actions": "Execută acțiunile în masă",
    "include_descendants": "Include descendenții notiței selectate",
    "none_yet": "Nicio acțiune... adăugați una printr-un click pe cele disponibile mai jos.",
    "labels": "Etichete",
    "notes": "Notițe",
    "other": "Altele",
    "relations": "Relații"
  },
  "calendar": {
    "april": "Aprilie",
    "august": "August",
    "cannot_find_day_note": "Nu se poate găsi notița acelei zile",
    "december": "Decembrie",
    "febuary": "Februarie",
    "fri": "Vin",
    "january": "Ianuarie",
    "july": "Iulie",
    "june": "Iunie",
    "march": "Martie",
    "may": "Mai",
    "mon": "Lun",
    "november": "Noiembrie",
    "october": "Octombrie",
    "sat": "Sâm",
    "september": "Septembrie",
    "sun": "Dum",
    "thu": "Joi",
    "tue": "Mar",
    "wed": "Mie"
  },
  "clone_to": {
    "clone_notes_to": "Clonează notițele către...",
    "clone_to_selected_note": "Clonează notița selectată <kbd>enter</kbd>",
    "cloned_note_prefix_title": "Notița clonată va fi afișată în ierarhia notiței utilizând prefixul dat",
    "help_on_links": "Informații despre legături",
    "no_path_to_clone_to": "Nicio cale de clonat.",
    "note_cloned": "Notița „{{clonedTitle}}” a fost clonată în „{{targetTitle}}”",
    "notes_to_clone": "Notițe de clonat",
    "prefix_optional": "Prefix (opțional)",
    "search_for_note_by_its_name": "căutați notița după nume acesteia",
    "target_parent_note": "Notița părinte țintă",
    "close": "Închide"
  },
  "close_pane_button": {
    "close_this_pane": "Închide acest panou"
  },
  "code_auto_read_only_size": {
    "description": "Marchează pragul în care o notiță de o anumită dimensiune va fi afișată în mod de citire (pentru motive de performanță).",
    "label": "Pragul de dimensiune pentru setarea modului de citire automat (la notițe de cod)",
    "title": "Pragul de mod de citire automat"
  },
  "code_buttons": {
    "execute_button_title": "Execută scriptul",
    "opening_api_docs_message": "Se deschide documentația API...",
    "save_to_note_button_title": "Salvează în notiță",
    "sql_console_saved_message": "Notița consolă SQL a fost salvată în {{note_path}}",
    "trilium_api_docs_button_title": "Deschide documentația API pentru Trilium"
  },
  "code_mime_types": {
    "title": "Tipuri MIME disponibile în meniul derulant"
  },
  "confirm": {
    "also_delete_note": "Șterge și notița",
    "are_you_sure_remove_note": "Doriți ștergerea notiței „{{title}}” din harta de relații?",
    "cancel": "Anulează",
    "confirmation": "Confirm",
    "if_you_dont_check": "Dacă această opțiune nu este bifată, notița va fi ștearsă doar din harta de relații.",
    "ok": "OK",
    "close": "Închide"
  },
  "consistency_checks": {
    "find_and_fix_button": "Caută și repară probleme de consistență",
    "finding_and_fixing_message": "Se caută și se repară problemele de consistență...",
    "issues_fixed_message": "Problemele de consistență ar trebui să fie acum rezolvate.",
    "title": "Verificări de consistență"
  },
  "copy_image_reference_button": {
    "button_title": "Copiază o referință către imagine în clipboard, poate fi inserată într-o notiță text."
  },
  "create_pane_button": {
    "create_new_split": "Crează o nouă diviziune"
  },
  "database_anonymization": {
    "choose_anonymization": "Puteți decide dacă oferiți o bază de date complet sau parțial anonimizată. Chiar și bazele de date complet anonimizate pot fi foarte utile, dar în unele cazuri bazele de date parțial anonimizate pot eficientiza procesul de identificare a bug-urilor și repararea acestora.",
    "creating_fully_anonymized_database": "Se crează o copie complet anonimizată...",
    "creating_lightly_anonymized_database": "Se crează o bază de date parțial anonimizată...",
    "error_creating_anonymized_database": "Nu s-a putut crea o bază de date anonimizată, verificați log-urile din server pentru detalii",
    "existing_anonymized_databases": "Baze de date anonimizate existente",
    "full_anonymization": "Anonimizare completă",
    "full_anonymization_description": "Această acțiune va crea o nouă copie a bazei de date și o va anonimiza (se șterge conținutul tuturor notițelor și se menține doar structura și câteva metainformații neconfidențiale) pentru a putea fi partajate online cu scopul de a depana anumite probleme fără a risca expunerea datelor personale.",
    "light_anonymization": "Anonimizare parțială",
    "light_anonymization_description": "Această acțiune va crea o copie a bazei de date și o va anonimiza parțial - mai exact se va șterge conținutul tuturor notițelor, dar titlurile și atributele vor rămâne. De asemenea, script-urile de front-end sau back-end și widget-urile personalizate vor rămâne și ele. Acest lucru oferă mai mult context pentru a depana probleme.",
    "no_anonymized_database_yet": "Încă nu există nicio bază de date anonimizată.",
    "save_fully_anonymized_database": "Salvează bază de date complet anonimizată",
    "save_lightly_anonymized_database": "Salvează bază de date parțial anonimizată",
    "successfully_created_fully_anonymized_database": "S-a creat cu succes o bază de date complet anonimizată în {{anonymizedFilePath}}",
    "successfully_created_lightly_anonymized_database": "S-a creat cu succes o bază de date parțial anonimizată în {{anonymizedFilePath}}",
    "title": "Bază de dată anonimizată"
  },
  "database_integrity_check": {
    "check_button": "Verifică integritatea bazei de date",
    "checking_integrity": "Se verifică integritatea bazei de date...",
    "description": "Se va verifica să nu existe coruperi ale bazei de date la nivelul SQLite. Poate dura ceva timp, în funcție de dimensiunea bazei de date.",
    "integrity_check_failed": "Probleme la verificarea integrității: {{results}}",
    "integrity_check_succeeded": "Verificarea integrității a fost făcută cu succes și nu a fost identificată nicio problemă.",
    "title": "Verificarea integrității bazei de date"
  },
  "debug": {
    "access_info": "Pentru a accesa informații de depanare, executați interogarea și dați click pe „Afișează logurile din backend” din stânga-sus.",
    "debug": "Depanare",
    "debug_info": "Modul de depanare va afișa informații adiționale în consolă cu scopul de a ajuta la depanarea interogărilor complexe."
  },
  "delete_label": {
    "delete_label": "Șterge eticheta",
    "label_name_placeholder": "denumirea etichetei",
    "label_name_title": "Sunt permise caractere alfanumerice, underline și două puncte."
  },
  "delete_note": {
    "delete_matched_notes": "Șterge notițele găsite",
    "delete_matched_notes_description": "Se vor șterge notițele găsite.",
    "delete_note": "Șterge notița",
    "erase_notes_instruction": "Pentru a șterge notițele permanent, se poate merge după ștergerea în opțiuni la secțiunea „Altele” și clic pe butonul „Elimină notițele șterse acum”.",
    "undelete_notes_instruction": "După ștergere, se pot recupera din ecranul Schimbări recente."
  },
  "delete_notes": {
    "broken_relations_to_be_deleted": "Următoarele relații vor fi întrerupte și șterse ({{- relationCount}})",
    "cancel": "Anulează",
    "delete_all_clones_description": "Șterge și toate clonele (se pot recupera în ecranul Schimbări recente)",
    "delete_notes_preview": "Previzualizare ștergerea notițelor",
    "erase_notes_description": "Ștergerea obișnuită doar marchează notițele ca fiind șterse și pot fi recuperate (în ecranul Schimbări recente) pentru o perioadă de timp. Dacă se bifează această opțiune, notițele vor fi șterse imediat fără posibilitatea de a le recupera.",
    "erase_notes_warning": "Șterge notițele permanent (nu se mai pot recupera), incluzând toate clonele. Va forța reîncărcarea aplicației.",
    "no_note_to_delete": "Nicio notiță nu va fi ștearsă (doar clonele).",
    "notes_to_be_deleted": "Următoarele notițe vor fi șterse ({{- noteCount}})",
    "ok": "OK",
    "deleted_relation_text": "Notița {{- note}} ce va fi ștearsă este referențiată de relația {{- relation}}, originând din {{- source}}.",
    "close": "Închide"
  },
  "delete_relation": {
    "allowed_characters": "Se permit caractere alfanumerice, underline și două puncte.",
    "delete_relation": "Șterge relația",
    "relation_name": "denumirea relației"
  },
  "delete_revisions": {
    "all_past_note_revisions": "Toate reviziile anterioare ale notițelor găsite vor fi șterse. Notița propriu-zisă va fi intactă. În alte cuvinte, istoricul notiței va fi șters.",
    "delete_note_revisions": "Șterge toate reviziile notițelor"
  },
  "edit_button": {
    "edit_this_note": "Editează această notiță"
  },
  "editability_select": {
    "always_editable": "Întotdeauna editabil",
    "auto": "Automat",
    "note_is_always_editable": "Notița este întotdeauna editabilă, indiferent de lungimea ei.",
    "note_is_editable": "Notița este editabilă atât timp cât nu este prea lungă.",
    "note_is_read_only": "Notița este doar pentru citire, poate fi editată prin intermediul unui buton.",
    "read_only": "Doar pentru citire"
  },
  "editable_code": {
    "placeholder": "Scrieți conținutul notiței de cod aici..."
  },
  "editable_text": {
    "placeholder": "Scrieți conținutul notiței aici..."
  },
  "edited_notes": {
    "deleted": "(șters)",
    "no_edited_notes_found": "Nu sunt încă notițe editate pentru această zi...",
    "title": "Notițe editate"
  },
  "empty": {
    "enter_workspace": "Intrare spațiu de lucru „{{title}}”",
    "open_note_instruction": "Deschideți o notiță scriind denumirea ei în caseta de mai jos sau selectați o notiță din ierarhie.",
    "search_placeholder": "căutați o notiță după denumirea ei"
  },
  "etapi": {
    "actions": "Acțiuni",
    "and": "și",
    "create_token": "Crează un token ETAPI nou",
    "created": "Creat",
    "default_token_name": "token nou",
    "delete_token": "Șterge/dezactivează acest token",
    "delete_token_confirmation": "Doriți ștergerea token-ului ETAPI „{{name}}”?",
    "description": "ETAPI este un API REST utilizat pentru a accesa instanța de Trilium programatic, fără interfață grafică.",
    "error_empty_name": "Denumirea token-ului nu poate fi goală",
    "existing_tokens": "Token-uri existente",
    "new_token_message": "Introduceți denumirea noului token",
    "new_token_title": "Token ETAPI nou",
    "no_tokens_yet": "Nu există încă token-uri. Clic pe butonul de deasupra pentru a crea una.",
    "openapi_spec": "Specificația OpenAPI pentru ETAPI",
    "rename_token": "Redenumește token-ul",
    "rename_token_message": "Introduceți denumirea noului token",
    "rename_token_title": "Redenumire token",
    "see_more": "Mai multe informații pe",
    "title": "ETAPI",
    "token_created_message": "Copiați token-ul creat în clipboard. Trilium stochează token-ul ca hash așadar această valoare poate fi văzută doar acum.",
    "token_created_title": "Token ETAPI creat",
    "token_name": "Denumire token",
    "wiki": "wiki"
  },
  "execute_script": {
    "example_1": "De exemplu, pentru a adăuga un șir de caractere la titlul unei notițe, se poate folosi acest mic script:",
    "example_2": "Un exemplu mai complex ar fi ștergerea atributelor tuturor notițelor identificate:",
    "execute_script": "Execută script",
    "help_text": "Se pot executa script-uri simple pe toate notițele identificate."
  },
  "export": {
    "choose_export_type": "Selectați mai întâi tipul export-ului",
    "close": "Închide",
    "export": "Exportă",
    "export_finished_successfully": "Export finalizat cu succes.",
    "export_in_progress": "Export în curs: {{progressCount}}",
    "export_note_title": "Exportă notița",
    "export_status": "Starea exportului",
    "export_type_single": "Doar această notiță fără descendenții ei",
    "export_type_subtree": "Această notiță și toți descendenții ei",
    "format_html_zip": "HTML în arhivă ZIP - recomandat deoarece păstrează toată formatarea",
    "format_markdown": "Markdown - păstrează majoritatea formatării",
    "format_opml": "OPML - format de interschimbare pentru editoare cu structură ierarhică (outline). Formatarea, imaginile și fișierele nu vor fi incluse.",
    "opml_version_1": "OPML v1.0 - text simplu",
    "opml_version_2": "OPML v2.0 - permite și HTML",
    "format_html": "HTML - recomandat deoarece păstrează toata formatarea",
    "format_pdf": "PDF - cu scopul de printare sau partajare."
  },
  "fast_search": {
    "description": "Căutarea rapidă dezactivează căutarea la nivel de conținut al notițelor cu scopul de a îmbunătăți performanța de căutare pentru baze de date mari.",
    "fast_search": "Căutare rapidă"
  },
  "file": {
    "file_preview_not_available": "Previzualizarea fișierelor nu este disponibilă pentru acest format de fișier."
  },
  "file_properties": {
    "download": "Descarcă",
    "file_size": "Dimensiunea fișierului",
    "file_type": "Tipul fișierului",
    "note_id": "ID-ul notiței",
    "open": "Deschide",
    "original_file_name": "Denumirea originală a fișierului",
    "title": "Fișier",
    "upload_failed": "Încărcarea a unei noi revizii ale fișierului a eșuat.",
    "upload_new_revision": "Încarcă o nouă revizie",
    "upload_success": "Noua revizie a fișierului a fost încărcată cu succes."
  },
  "fonts": {
    "apply_font_changes": "Pentru a aplica schimbările de font, click pe",
    "font_family": "Familia de fonturi",
    "fonts": "Fonturi",
    "main_font": "Fontul principal",
    "monospace_font": "Fontul monospace (pentru cod)",
    "not_all_fonts_available": "Nu toate fonturile listate aici pot fi disponibile pe acest sistem.",
    "note_detail_font": "Fontul pentru detaliile notițelor",
    "note_tree_and_detail_font_sizing": "Dimensiunea arborelui și a fontului pentru detalii este relativă la dimensiunea fontului principal.",
    "note_tree_font": "Fontul arborelui de notițe",
    "reload_frontend": "reîncarcă interfața",
    "size": "Mărime",
    "theme_defined": "Definit de temă",
    "generic-fonts": "Fonturi generice",
    "handwriting-system-fonts": "Fonturi de sistem cu stil de scris de mână",
    "monospace-system-fonts": "Fonturi de sistem monospațiu",
    "sans-serif-system-fonts": "Fonturi de sistem fără serifuri",
    "serif-system-fonts": "Fonturi de sistem cu serifuri",
    "monospace": "Monospațiu",
    "sans-serif": "Fără serifuri",
    "serif": "Cu serifuri",
    "system-default": "Fontul predefinit al sistemului"
  },
  "global_menu": {
    "about": "Despre TriliumNext Notes",
    "advanced": "Opțiuni avansate",
    "configure_launchbar": "Configurează bara de lansare",
    "logout": "Deautentificare",
    "menu": "Meniu",
    "open_dev_tools": "Deschide uneltele de dezvoltare",
    "open_new_window": "Deschide o nouă fereastră",
    "open_search_history": "Deschide istoricul de căutare",
    "open_sql_console": "Deschide consola SQL",
    "open_sql_console_history": "Deschide istoricul consolei SQL",
    "options": "Opțiuni",
    "reload_frontend": "Reîncarcă interfața",
    "reload_hint": "Reîncărcarea poate ajuta atunci când există ceva probleme vizuale fără a trebui repornită întreaga aplicație.",
    "reset_zoom_level": "Resetează nivelul de zoom",
    "show_backend_log": "Afișează log-ul din backend",
    "show_help": "Afișează informații",
    "show_hidden_subtree": "Afișează ierarhia ascunsă",
    "show_shared_notes_subtree": "Afișează ierahia notițelor partajate",
    "switch_to_desktop_version": "Schimbă la versiunea de desktop",
    "switch_to_mobile_version": "Schimbă la versiunea de mobil",
    "toggle_fullscreen": "Comută mod ecran complet",
    "zoom": "Zoom",
    "zoom_in": "Mărește",
    "zoom_out": "Micșorează",
    "show-cheatsheet": "Afișează ghidul rapid"
  },
  "heading_style": {
    "markdown": "Stil Markdown",
    "plain": "Simplu",
    "title": "Stil titluri",
    "underline": "Subliniat"
  },
  "help": {
    "activateNextTab": "activează următorul tab",
    "activatePreviousTab": "activează tabul anterior",
    "blockQuote": "începeți un rând cu <code>></code> urmat de spațiu pentru un bloc de citat",
    "bulletList": "<code>*</code> sau <code>-</code> urmat de spațiu pentru o listă punctată",
    "close": "Închide",
    "closeActiveTab": "închide tabul activ",
    "collapseExpand": "<kbd>LEFT</kbd>, <kbd>RIGHT</kbd> - minimizează/expandează nodul",
    "collapseSubTree": "minimizează subarborele",
    "collapseWholeTree": "minimizează întregul arbore de notițe",
    "copyNotes": "copiază notița activă (sau selecția curentă) în clipboard (utilizat pentru <a class=\"external\" href=\"https://triliumnext.github.io/Docs/Wiki/cloning-notes.html#cloning-notes\">clonare</a>)",
    "createEditLink": "<kbd>Ctrl+K</kbd> - crează/editează legătură externă",
    "createInternalLink": "crează legătură internă",
    "createNoteAfter": "crează o nouă notiță după notița activă",
    "createNoteInto": "crează o subnotiță în notița activă",
    "creatingNotes": "Crearea notițelor",
    "cutNotes": "decupează notița curentă (sau selecția curentă) în clipboard (utilizată pentru mutarea notițelor)",
    "deleteNotes": "șterge notița/subarborele",
    "editBranchPrefix": "editează <a class=\"external\" href=\"https://triliumnext.github.io/Docs/Wiki/tree-concepts.html#prefix\">prefixul</a> a unei clone ale notiței active",
    "editNoteTitle": "va sări de la arborele de notițe către titlul notiței. Enter de la titlul notiței va sări către editorul de text. <kbd>Ctrl+.</kbd> va sări înapoi de la editor către arborele de notițe.",
    "editingNotes": "Editarea notițelor",
    "followLink": "urmărește link-ul sub cursor",
    "fullDocumentation": "Instrucțiuni (documentația completă se regăsește <a class=\"external\" href=\"https://triliumnext.github.io/Docs/\">online</a>)",
    "goBackForwards": "mergi înapoi/înainte în istoric",
    "goUpDown": "<kbd>UP</kbd>, <kbd>DOWN</kbd> - mergi sus/jos în lista de notițe",
    "headings": "<code>##</code>, <code>###</code>, <code>####</code>  etc. urmat de spațiu pentru titluri",
    "inPageSearch": "caută în interiorul paginii",
    "insertDateTime": "inserează data și timpul curente la poziția cursorului",
    "jumpToParentNote": "<kbd>Backspace</kbd> - sari la pagina părinte",
    "jumpToTreePane": "sari către arborele de notițe și scrolează către notița activă",
    "markdownAutoformat": "Formatare în stil Markdown",
    "moveNoteUpDown": "mută notița sus/jos în lista de notițe",
    "moveNoteUpHierarchy": "mută notița mai sus în ierarhie",
    "movingCloningNotes": "Mutarea/clonarea notițelor",
    "multiSelectNote": "selectează multiplu notița de sus/jos",
    "newTabNoteLink": "<kbd>CTRL+clic</kbd> - (sau clic mijlociu) pe o legătură către o notiță va deschide notița într-un tab nou",
    "notSet": "nesetat",
    "noteNavigation": "Navigarea printre notițe",
    "numberedList": "<kbd>1.</code> sau <code>1)</code> urmat de spațiu pentru o listă numerotată",
    "onlyInDesktop": "Doar pentru desktop (aplicația Electron)",
    "openEmptyTab": "deschide un tab nou",
    "other": "Altele",
    "pasteNotes": "lipește notița/notițele ca sub-notițe în notița activă (ce va muta sau clona în funcție dacă a fost copiată sau decupată în clipboard)",
    "quickSearch": "sari la caseta de căutare rapidă",
    "reloadFrontend": "reîncarcă interfața Trilium",
    "scrollToActiveNote": "scrolează la notița activă",
    "selectAllNotes": "selectează toate notițele din nivelul curent",
    "selectNote": "<kbd>Shift+Click</kbd> - selectează notița",
    "showDevTools": "afișează instrumentele de dezvoltatori",
    "showJumpToNoteDialog": "afișează <a class=\"external\" href=\"https://triliumnext.github.io/Docs/Wiki/note-navigation.html#jump-to-note\">ecranul „Sari la”</a>",
    "showSQLConsole": "afișează consola SQL",
    "tabShortcuts": "Scurtături pentru tab-uri",
    "troubleshooting": "Unelte pentru depanare"
  },
  "hide_floating_buttons_button": {
    "button_title": "Ascunde butoanele"
  },
  "highlights_list": {
    "bg_color": "Text cu o culoare de fundal",
    "bold": "Text îngroșat",
    "color": "Text colorat",
    "description": "Se pot personaliza elementele ce vor fi afișate în lista de evidențieri din panoul din dreapta:",
    "italic": "Text italic (înclinat)",
    "shortcut_info": "Se poate configura o scurtatură la tastatură pentru comutarea rapidă a panoului din dreapta (inclusiv lista de evidențieri) în Opțiuni -> Scurtături (denumirea „toggleRightPane”).",
    "title": "Lista de evidențieri",
    "underline": "Text subliniat",
    "visibility_description": "Se poate ascunde lista de evidențieri la nivel de notiță prin adăugarea etichetei #hideHighlightWidget.",
    "visibility_title": "Vizibilitatea listei de evidențieri"
  },
  "i18n": {
    "first-day-of-the-week": "Prima zi a săptămânii",
    "language": "Limbă",
    "monday": "Luni",
    "sunday": "Duminică",
    "title": "Localizare"
  },
  "image_properties": {
    "copy_reference_to_clipboard": "Copiază referință în clipboard",
    "download": "Descarcă",
    "file_size": "Dimensiune fișier",
    "file_type": "Tip fișier",
    "open": "Deschide",
    "original_file_name": "Denumirea originală a fișierului",
    "title": "Imagine",
    "upload_failed": "Încărcarea a unei noi revizii ale imaginii a eșuat: {{message}}",
    "upload_new_revision": "Încarcă o nouă revizie",
    "upload_success": "O nouă revizie a fost încărcată cu succes."
  },
  "images": {
    "download_images_automatically": "Descarcă imaginile automat pentru utilizare fără conexiune la internet.",
    "download_images_description": "Textul HTML inserat poate conține referințe către imagini online, Trilium le va identifica și va descărca acele imagini pentru a putea fi disponibile și fără o conexiune la internet.",
    "enable_image_compression": "Activează compresia imaginilor",
    "images_section_title": "Imagini",
    "jpeg_quality_description": "Calitatea JPEG (10 - cea mai slabă calitate, 100 - cea mai bună calitate, se recomandă între 50 și 85)",
    "max_image_dimensions": "Lungimea/lățimea maximă a unei imagini în pixeli (imaginea va fi redimensionată dacă depășește acest prag)."
  },
  "import": {
    "chooseImportFile": "Selectați fișierul de importat",
    "close": "Închide",
    "codeImportedAsCode": "Importă fișiere identificate drept cod sursă (e.g. <code>.json</code>) drept notițe de tip cod dacă nu este clar din metainformații",
    "explodeArchives": "Citește conținutul arhivelor <code>.zip</code>, <code>.enex</code> și <code>.opml</code>.",
    "explodeArchivesTooltip": "Dacă această opțiune este bifată atunci Trilium va citi fișiere de tip <code>.zip</code>, <code>.enex</code> și <code>.opml</code> și va crea notițe din fișierele din interiorul acestor arhive. Dacă este nebifat, atunci Trilium va atașa arhiva propriu-zisă la notiță.",
    "import": "Importă",
    "importDescription": "Conținutul fișierelor selectate va fi importat ca subnotițe în",
    "importIntoNote": "Importă în notiță",
    "options": "Opțiuni",
    "replaceUnderscoresWithSpaces": "Înlocuiește underline-ul cu spații în denumirea notițelor importate",
    "safeImport": "Importare sigură",
    "safeImportTooltip": "Fișierele de Trilium exportate în format <code>.zip</code> pot conține scripturi executabile ce pot avea un comportament malițios. Importarea sigură va dezactiva execuția automată a tuturor scripturilor importate. Debifați „Importare sigură” dacă arhiva importată conține scripturi executabile dorite și aveți încredere deplină în conținutul acestora.",
    "shrinkImages": "Micșorare imagini",
    "shrinkImagesTooltip": "<p>Dacă bifați această opțiune, Trilium va încerca să micșoreze imaginea importată prin scalarea și importarea ei, aspect ce poate afecta calitatea aparentă a imaginii. Dacă nu este bifat, imaginile vor fi importate fără nicio modificare.</p><p>Acest lucru nu se aplică la importuri de tip <code>.zip</code> cu metainformații deoarece se asumă că aceste fișiere sunt deja optimizate.</p>",
    "textImportedAsText": "Importă HTML, Markdown și TXT ca notițe de tip text dacă este neclar din metainformații",
    "failed": "Eroare la importare: {{message}}.",
    "import-status": "Starea importului",
    "in-progress": "Import în curs: {{progress}}",
    "successful": "Import finalizat cu succes.",
    "html_import_tags": {
      "description": "Configurați ce etichete HTML să fie păstrate atunci când se importă notițe. Etichetele ce nu se află în această listă vor fi înlăturate la importul de date. Unele etichete (precum „script”) sunt înlăturate indiferent din motive de securitate.",
      "placeholder": "Introduceți etichetele HTML, câte unul pe linie",
      "reset_button": "Resetează la lista implicită",
      "title": "Etichete HTML la importare"
    }
  },
  "include_archived_notes": {
    "include_archived_notes": "Include notițele arhivate"
  },
  "include_note": {
    "box_size_full": "complet (căsuța va afișa întregul text)",
    "box_size_medium": "mediu (~ 30 de rânduri)",
    "box_size_prompt": "Dimensiunea căsuței notiței incluse:",
    "box_size_small": "mică (~ 10 rânduri)",
    "button_include": "Include notița <kbd>Enter</kbd>",
    "dialog_title": "Includere notița",
    "label_note": "Notiță",
    "placeholder_search": "căutați notița după denumirea ei",
    "close": "Închide"
  },
  "info": {
    "closeButton": "Închide",
    "modalTitle": "Mesaj informativ",
    "okButton": "OK"
  },
  "inherited_attribute_list": {
    "no_inherited_attributes": "Niciun atribut moștenit.",
    "title": "Atribute moștenite"
  },
  "jump_to_note": {
    "search_button": "Caută în întregul conținut <kbd>Ctrl+Enter</kbd>",
    "search_placeholder": "căutați o notiță după denumirea ei",
    "close": "Închide"
  },
  "left_pane_toggle": {
    "hide_panel": "Ascunde panoul",
    "show_panel": "Afișează panoul"
  },
  "limit": {
    "limit": "Limită",
    "take_first_x_results": "Obține doar primele X rezultate."
  },
  "markdown_import": {
    "dialog_title": "Importă Markdown",
    "import_button": "Importă Ctrl+Enter",
    "import_success": "Conținutul Markdown a fost importat în document.",
    "modal_body_text": "Din cauza limitărilor la nivel de navigator, nu este posibilă citirea clipboard-ului din JavaScript. Inserați Markdown-ul pentru a-l importa în caseta de mai jos și dați clic pe butonul Import",
    "close": "Închide"
  },
  "max_content_width": {
    "apply_changes_description": "Pentru a aplica schimbările de lățime a conținutului, dați click pe",
    "default_description": "În mod implicit Trilium limitează lățimea conținutului pentru a îmbunătăți lizibilitatea pentru ferestrele maximizate pe ecrane late.",
    "max_width_label": "Lungimea maximă a conținutului în pixeli",
    "reload_button": "reîncarcă interfața",
    "reload_description": "schimbări din opțiunile de afișare",
    "title": "Lățime conținut"
  },
  "mobile_detail_menu": {
    "delete_this_note": "Șterge această notiță",
    "error_cannot_get_branch_id": "Nu s-a putut obține branchId-ul pentru calea „{{notePath}}”",
    "error_unrecognized_command": "Comandă nerecunoscută „{{command}}”",
    "insert_child_note": "Inserează subnotiță"
  },
  "move_note": {
    "clone_note_new_parent": "clonează notița la noul părinte dacă notița are mai multe clone/ramuri (când nu este clar care ramură trebuie ștearsă)",
    "move_note": "Mută notița",
    "move_note_new_parent": "mută notița în noul părinte dacă notița are unul singur (ramura veche este ștearsă și o ramură nouă este creată în noul părinte)",
    "nothing_will_happen": "nu se va întampla nimic dacă notița nu poate fi mutată la notița destinație (deoarece s-ar crea un ciclu în arbore)",
    "on_all_matched_notes": "Pentru toate notițele găsite",
    "target_parent_note": "notița părinte destinație",
    "to": "la"
  },
  "move_pane_button": {
    "move_left": "Mută la stânga",
    "move_right": "Mută la dreapta"
  },
  "move_to": {
    "dialog_title": "Mută notițele în...",
    "error_no_path": "Nicio cale la care să poată fi mutate.",
    "move_button": "Mută la notița selectată <kbd>enter</kbd>",
    "move_success_message": "Notițele selectate au fost mutate în",
    "notes_to_move": "Notițe de mutat",
    "search_placeholder": "căutați notița după denumirea ei",
    "target_parent_note": "Notița părinte destinație",
    "close": "Închide"
  },
  "native_title_bar": {
    "disabled": "dezactivată",
    "enabled": "activată",
    "title": "Bară de titlu nativă (necesită repornirea aplicației)"
  },
  "network_connections": {
    "check_for_updates": "Verifică automat pentru actualizări",
    "network_connections_title": "Conexiuni la rețea"
  },
  "note_actions": {
    "convert_into_attachment": "Convertește în atașament",
    "delete_note": "Șterge notița",
    "export_note": "Exportă notița",
    "import_files": "Importă fișiere",
    "note_attachments": "Atașamente notițe",
    "note_source": "Sursa notiței",
    "open_note_custom": "Deschide notiță personalizată",
    "open_note_externally": "Deschide notița extern",
    "open_note_externally_title": "Fișierul va fi deschis într-o aplicație externă și urmărită pentru modificări. Ulterior se va putea încărca versiunea modificată înapoi în Trilium.",
    "print_note": "Imprimare notiță",
    "re_render_note": "Reinterpretare notiță",
    "save_revision": "Salvează o nouă revizie",
    "search_in_note": "Caută în notiță",
    "convert_into_attachment_failed": "Nu s-a putut converti notița „{{title}}”.",
    "convert_into_attachment_successful": "Notița „{{title}}” a fost convertită în atașament.",
    "convert_into_attachment_prompt": "Doriți convertirea notiței „{{title}}” într-un atașament al notiței părinte?",
    "print_pdf": "Exportare ca PDF..."
  },
  "note_erasure_timeout": {
    "deleted_notes_erased": "Notițele șterse au fost eliminate permanent.",
    "erase_deleted_notes_now": "Elimină notițele șterse acum",
    "erase_notes_after": "Elimină notițele șterse după",
    "manual_erasing_description": "Se poate rula o eliminare manuală (fără a lua în considerare timpul definit mai sus):",
    "note_erasure_description": "Notițele șterse (precum și atributele, reviziile) sunt prima oară doar marcate drept șterse și este posibil să fie recuperate din ecranul Notițe recente. După o perioadă de timp, notițele șterse vor fi „eliminate”, caz în care conținutul lor nu se poate recupera. Această setare permite configurarea duratei de timp dintre ștergerea și eliminarea notițelor.",
    "note_erasure_timeout_title": "Timpul de eliminare automată a notițelor șterse"
  },
  "note_info_widget": {
    "calculate": "calculează",
    "created": "Creată la",
    "modified": "Modificată la",
    "note_id": "ID-ul notiței",
    "note_size": "Dimensiunea notiței",
    "note_size_info": "Dimensiunea notiței reprezintă o aproximare a cerințelor de stocare ale acestei notițe. Ia în considerare conținutul notiței dar și ale reviziilor sale.",
    "subtree_size": "(dimensiunea sub-arborelui: {{size}} în {{count}} notițe)",
    "title": "Informații despre notiță",
    "type": "Tip"
  },
  "note_launcher": {
    "this_launcher_doesnt_define_target_note": "Acesată scurtătură nu definește o notiță-destinație."
  },
  "note_map": {
    "collapse": "Micșorează la dimensiunea normală",
    "open_full": "Expandează la maximum",
    "title": "Harta notițelor",
    "fix-nodes": "Fixează nodurile",
    "link-distance": "Distanța dintre legături"
  },
  "note_paths": {
    "archived": "Arhivat",
    "clone_button": "Clonează notița într-o nouă locație...",
    "intro_not_placed": "Notița n-a fost plasată încă în arborele de notițe.",
    "intro_placed": "Notița este plasată în următoarele căi:",
    "outside_hoisted": "Această cale se află în afara notiței focalizate și este necesară defocalizarea.",
    "search": "Caută",
    "title": "Căile notiței"
  },
  "note_properties": {
    "info": "Informații",
    "this_note_was_originally_taken_from": "Această notiță a fost preluată original de la:"
  },
  "note_type_chooser": {
    "modal_body": "Selectați tipul notiței/șablonul pentru noua notiță:",
    "modal_title": "Selectați tipul notiței",
    "templates": "Șabloane:",
    "close": "Închide"
  },
  "onclick_button": {
    "no_click_handler": "Butonul „{{componentId}}” nu are nicio acțiune la clic definită"
  },
  "options_widget": {
    "options_change_saved": "Schimbarea opțiunilor a fost înregistrată.",
    "options_status": "Starea opțiunilor"
  },
  "order_by": {
    "asc": "Ascendent (implicit)",
    "children_count": "Numărul subnotițelor",
    "content_and_attachments_and_revisions_size": "Dimensiunea conținutului notiței incluzând atașamentele și reviziile",
    "content_and_attachments_size": "Dimensiunea conținutului notiței incluzând atașamente",
    "content_size": "Dimensiunea conținutului notiței",
    "date_created": "Data creării",
    "date_modified": "Data ultimei modificări",
    "desc": "Descendent",
    "order_by": "Ordonează după",
    "owned_label_count": "Numărul de etichete",
    "owned_relation_count": "Numărul de relații",
    "parent_count": "Numărul de clone",
    "random": "Ordine aleatorie",
    "relevancy": "Relevanță (implicit)",
    "revision_count": "Numărul de revizii",
    "target_relation_count": "Numărul de relații către notiță",
    "title": "Titlu"
  },
  "owned_attribute_list": {
    "owned_attributes": "Atribute proprii"
  },
  "password": {
    "alert_message": "Aveți grijă să nu uitați parola. Parola este utilizată pentru a accesa interfața web și pentru a cripta notițele protejate. Dacă uitați parola, toate notițele protejate se vor pierde pentru totdeauna.",
    "change_password": "Schimbă parola",
    "change_password_heading": "Schimbarea parolei",
    "for_more_info": "pentru mai multe informații.",
    "heading": "Parolă",
    "new_password": "Parolă nouă",
    "new_password_confirmation": "Confirmarea noii parole",
    "old_password": "Parola veche",
    "password_changed_success": "Parola a fost schimbată. Trilium se va reîncărca după apăsarea butonului OK.",
    "password_mismatch": "Noile parole nu coincid.",
    "protected_session_timeout": "Timpul de expirare a sesiunii protejate",
    "protected_session_timeout_description": "Timpul de expirare a sesiunii protejate este o perioadă de timp după care sesiunea protejată este ștearsă din memoria navigatorului. Aceasta este măsurată de la timpul ultimei interacțiuni cu notițele protejate. Vezi",
    "protected_session_timeout_label": "Timpul de expirare a sesiunii protejate (în secunde)",
    "reset_confirmation": "Prin resetarea parolei se va pierde pentru totdeauna accesul la notițele protejate existente. Sigur doriți resetarea parolei?",
    "reset_link": "click aici pentru a o reseta.",
    "reset_success_message": "Parola a fost resetată. Setați o nouă parolă",
    "set_password": "Setează parola",
    "set_password_heading": "Schimbarea parolei",
    "wiki": "wiki"
  },
  "password_not_set": {
    "body1": "Notițele protejate sunt criptate utilizând parola de utilizator, dar nu a fost setată nicio parolă.",
    "body2": "Pentru a putea să protejați notițe, clic <a class=\"open-password-options-button\" href=\"javascript:\">aici</a> pentru a deschide ecranul de opțiuni și pentru a seta parola.",
    "title": "Parola nu este setată",
    "close": "Închide"
  },
  "promoted_attributes": {
    "add_new_attribute": "Adaugă un nou atribut",
    "open_external_link": "Deschide legătură externă",
    "promoted_attributes": "Atribute promovate",
    "remove_this_attribute": "Elimină acest atribut",
    "unknown_attribute_type": "Tip de atribut necunoscut „{{type}}”",
    "unknown_label_type": "Tip de etichetă necunoscut „{{type}}”",
    "url_placeholder": "http://siteweb..."
  },
  "prompt": {
    "defaultTitle": "Aviz",
    "ok": "OK <kbd>enter</kbd>",
    "title": "Aviz",
    "close": "Închide"
  },
  "protected_session": {
    "enter_password_instruction": "Afișarea notițelor protejate necesită introducerea parolei:",
    "start_session_button": "Deschide sesiunea protejată <kbd>enter</kbd>",
    "started": "Sesiunea protejată este activă.",
    "wrong_password": "Parolă greșită.",
    "protecting-finished-successfully": "Protejarea a avut succes.",
    "protecting-in-progress": "Protejare în curs: {{count}}",
    "protecting-title": "Stare protejare",
    "unprotecting-title": "Stare deprotejare",
    "unprotecting-finished-successfully": "Deprotejarea a avut succes.",
    "unprotecting-in-progress-count": "Deprotejare în curs: {{count}}"
  },
  "protected_session_password": {
    "close_label": "Închide",
    "form_label": "Pentru a putea continua cu acțiunea cerută este nevoie să fie pornită sesiunea protejată prin introducerea parolei:",
    "help_title": "Informații despre notițe protejate",
    "modal_title": "Sesiune protejată",
    "start_button": "Pornește sesiunea protejată <kbd>enter</kbd>"
  },
  "protected_session_status": {
    "active": "Sesiunea protejată este activă. Clic pentru a închide sesiunea protejată.",
    "inactive": "Clic pentru a porni sesiunea protejată"
  },
  "recent_changes": {
    "confirm_undelete": "Doriți să restaurați această notiță și subnotițele ei?",
    "deleted_notes_message": "Notițele șterse au fost eliminate.",
    "erase_notes_button": "Elimină notițele șterse",
    "no_changes_message": "Încă nicio schimbare...",
    "title": "Modificări recente",
    "undelete_link": "restaurare",
    "close": "Închide"
  },
  "relation_map": {
    "cannot_match_transform": "Nu s-a putut identifica transformarea: {{transform}}",
    "click_on_canvas_to_place_new_note": "Clic pentru a plasa o nouă notiță",
    "confirm_remove_relation": "Doriți ștergerea relației?",
    "connection_exists": "Deja există conexiunea „{{name}}” dintre aceste notițe.",
    "default_new_note_title": "notiță nouă",
    "edit_title": "Editare titlu",
    "enter_new_title": "Introduceți noul titlu:",
    "enter_title_of_new_note": "Introduceți titlul noii notițe",
    "note_already_in_diagram": "Notița „{{title}}” deja se află pe diagramă.",
    "note_not_found": "Notița „{{noteId}}” nu a putut fi găsită!",
    "open_in_new_tab": "Deschide într-un tab nou",
    "remove_note": "Șterge notița",
    "remove_relation": "Șterge relația",
    "rename_note": "Redenumește notița",
    "specify_new_relation_name": "Introduceți denumirea noii relații (caractere permise: alfanumerice, două puncte și underline):",
    "start_dragging_relations": "Glisați relațiile de aici peste o altă notiță."
  },
  "relation_map_buttons": {
    "create_child_note_title": "Crează o subnotiță și adaug-o în harta relațiilor",
    "reset_pan_zoom_title": "Resetează poziția și zoom-ul la valorile implicite",
    "zoom_in_title": "Mărire",
    "zoom_out_title": "Micșorare"
  },
  "rename_label": {
    "name_title": "Caracterele permise sunt alfanumerice, underline și două puncte.",
    "new_name_placeholder": "noul nume",
    "old_name_placeholder": "vechiul nume",
    "rename_label": "Redenumește eticheta",
    "rename_label_from": "Redenumește eticheta de la",
    "to": "La"
  },
  "rename_note": {
    "api_docs": "Vedeți documentația API pentru <a href='https://zadam.github.io/trilium/backend_api/Note.html'>notițe</a> și <a href='https://day.js.org/docs/en/display/format'>proprietăților dateCreatedObj / utcDateCreatedObj</a> pentru detalii.",
    "click_help_icon": "Clic pe iconița de ajutor din partea dreapta pentru a vedea toate opțiunile",
    "evaluated_as_js_string": "Valoare introdusă este evaluată prin JavaScript și poate fi astfel îmbogățită cu conținut dinamic prin intermediul variabilei injectate <code>note</code> (notița ce este redenumită). Exemple:",
    "example_date_prefix": "<code>${note.dateCreatedObj.format('MM-DD:')}: ${note.title}</code> - notițele găsite sunt prefixate cu luna și ziua creării notiței",
    "example_new_title": "<code>NOU: ${note.title}</code> - notițele identificate sunt prefixate cu „NOU: ”",
    "example_note": "<code>Notiță</code> - toate notițele identificate sunt redenumite în „Notiță”",
    "new_note_title": "noul titlu al notiței",
    "rename_note": "Redenumește notița",
    "rename_note_title_to": "Redenumește notița în"
  },
  "rename_relation": {
    "allowed_characters": "Se permit caractere alfanumerice, underline și două puncte.",
    "new_name": "noul nume",
    "old_name": "vechiul nume",
    "rename_relation": "Redenumește relația",
    "rename_relation_from": "Redenumește relația din",
    "to": "În"
  },
  "render": {
    "note_detail_render_help_1": "Această notă informativă este afișată deoarece această notiță de tip „Randare HTML” nu are relația necesară pentru a funcționa corespunzător.",
    "note_detail_render_help_2": "Notița de tipul „Render HTML” este utilizată pentru <a class=\"external\" href=\"https://triliumnext.github.io/Docs/Wiki/scripts.html\">scriptare</a>. Pe scurt, se folosește o notiță de tip cod HTML (opțional cu niște JavaScript) și această notiță o va randa. Pentru a funcționa, trebuie definită o <a class=\"external\" href=\"https://triliumnext.github.io/Docs/Wiki/attributes.html\">relație</a> denumită „renderNote” ce indică notița HTML de randat."
  },
  "revisions": {
    "confirm_delete": "Doriți ștergerea acestei revizii? Această acțiune va șterge titlul reviziei și conținutul, dar va păstra metainformațiile.",
    "confirm_delete_all": "Doriți ștergerea tuturor reviziilor acestei notițe? Acest lucru va șterge titlurile și conținuturile reviziilor, dar va păstra metainformațiile.",
    "confirm_restore": "Doriți restaurarea acestei revizii? Acest lucru va suprascrie titlul și conținutul curent cu cele ale acestei revizii.",
    "delete_all_button": "Șterge toate reviziile",
    "delete_all_revisions": "Șterge toate reviziile acestei notițe",
    "delete_button": "Șterge revizia",
    "download_button": "Descarcă",
    "file_size": "Dimensiune fișier:",
    "help_title": "Informații despre reviziile notițelor",
    "mime": "MIME:",
    "no_revisions": "Nu există încă nicio revizie pentru această notiță...",
    "note_revisions": "Revizii ale notiței",
    "preview": "Previzualizare:",
    "preview_not_available": "Nu este disponibilă o previzualizare pentru acest tip de notiță.",
    "restore_button": "Restaurează revizia",
    "revision_deleted": "Revizia notiței a fost ștearsă.",
    "revision_last_edited": "Revizia a fost ultima oară modificată pe {{date}}",
    "revision_restored": "Revizia notiței a fost restaurată.",
    "revisions_deleted": "Notița reviziei a fost ștearsă.",
    "maximum_revisions": "Numărul maxim de revizii pentru notița curentă: {{number}}.",
    "settings": "Setări revizii ale notițelor",
    "snapshot_interval": "Intervalul de creare a reviziilor pentru notițe: {{seconds}}s.",
    "close": "Închide"
  },
  "revisions_button": {
    "note_revisions": "Revizii ale notiței"
  },
  "revisions_snapshot_interval": {
    "note_revisions_snapshot_description": "Intervalul de salvare a reviziilor este timpul în secunde după care se crează o nouă revizie a unei notițe. Vedeți <a href=\"https://triliumnext.github.io/Docs/Wiki/note-revisions.html\" class=\"external\">wiki-ul</a> pentru mai multe informații.",
    "note_revisions_snapshot_interval_title": "Intervalul de salvare a reviziilor",
    "snapshot_time_interval_label": "Intervalul de salvare a reviziilor (în secunde)"
  },
  "ribbon": {
    "edited_notes_message": "Tab-ul panglicii „Notițe editate” se va deschide automat pentru notițele zilnice",
    "promoted_attributes_message": "Tab-ul panglicii „Atribute promovate” se va deschide automat dacă pentru notița curentă există astfel de atribute",
    "widgets": "Widget-uri ale panglicii"
  },
  "script_executor": {
    "execute_query": "Execută interogarea",
    "execute_script": "Execută scriptul",
    "query": "Interogare",
    "script": "Script"
  },
  "search_definition": {
    "action": "acțiune",
    "actions_executed": "Acțiunile au fost executate.",
    "add_search_option": "Adaugă opțiune de căutare:",
    "ancestor": "ascendent",
    "debug": "depanare",
    "debug_description": "Modul de depanare va afișa informații adiționale în consolă pentru a ajuta la depanarea interogărilor complexe",
    "fast_search": "căutare rapidă",
    "fast_search_description": "Căutarea rapidă dezactivează căutarea la nivel de conținut al notițelor cu scopul de a îmbunătăți performanța de căutare pentru baze de date mari.",
    "include_archived": "include arhivate",
    "include_archived_notes_description": "Notițele arhivate sunt excluse în mod implicit din rezultatele de căutare, această opțiune le include.",
    "limit": "limită",
    "limit_description": "Limitează numărul de rezultate",
    "order_by": "ordonează după",
    "save_to_note": "Salvează în notiță",
    "search_button": "Căutare <kbd>Enter</kbd>",
    "search_execute": "Caută și execută acțiunile",
    "search_note_saved": "Notița de căutare a fost salvată în {{- notePathTitle}}",
    "search_parameters": "Parametrii de căutare",
    "search_script": "script de căutare",
    "search_string": "șir de căutat",
    "unknown_search_option": "Opțiune de căutare necunoscută „{{searchOptionName}}”"
  },
  "search_engine": {
    "baidu": "Baidu",
    "bing": "Bing",
    "custom_name_label": "Denumirea motorului de căutare personalizat",
    "custom_name_placeholder": "Personalizați denumirea motorului de căutare",
    "custom_search_engine_info": "Un motor de căutare personalizat necesită un nume și un URL. Dacă aceastea nu sunt setate, atunci DuckDuckGo va fi folosit ca motor implicit.",
    "custom_url_label": "URL-ul motorului de căutare trebuie să includă „{keyword}” ca substituent pentru termenul căutat.",
    "custom_url_placeholder": "Personalizați URL-ul motorului de căutare",
    "duckduckgo": "DuckDuckGo",
    "google": "Google",
    "predefined_templates_label": "Motoare de căutare predefinite",
    "save_button": "Salvează",
    "title": "Motor de căutare"
  },
  "search_script": {
    "description1": "Scripturile de căutare permit definirea rezultatelor de căutare prin rularea unui script. Acest lucru oferă flexibilitatea maximă, atunci când căutarea obișnuită nu este suficientă.",
    "description2": "Scriptul de căutare trebuie să fie de tipul „cod” și subtipul „JavaScript (backend)”. Scriptul trebuie să returneze un vector de ID-uri de notiță sau notițele propriu-zise.",
    "example_code": "// 1. filtrăm rezultatele inițiale utilizând căutarea obișnuită\nconst candidateNotes = api.searchForNotes(\"#journal\"); \n\n// 2. aplicăm criteriile de căutare personalizate\nconst matchedNotes = candidateNotes\n    .filter(note => note.title.match(/[0-9]{1,2}\\. ?[0-9]{1,2}\\. ?[0-9]{4}/));\n\nreturn matchedNotes;",
    "example_title": "Vedeți acest exemplu:",
    "note": "De remarcat că nu se pot utiliza simultan atât caseta de căutare, cât și script-ul de căutare.",
    "placeholder": "căutați notița după denumirea ei",
    "title": "Script de căutare:"
  },
  "search_string": {
    "also_see": "vedeți și",
    "complete_help": "informații complete despre sintaxa de căutare",
    "error": "Eroare la căutare: {{error}}",
    "full_text_search": "Introduceți orice text pentru a căuta în conținutul notițelor",
    "label_abc": "reîntoarce notițele cu eticheta „abc”",
    "label_date_created": "notițe create în ultima lună",
    "label_rock_or_pop": "doar una din etichete trebuie să fie prezentă",
    "label_rock_pop": "găsește notițe care au atât eticheta „rock”, cât și „pop”",
    "label_year": "găsește notițe ce au eticheta „an” cu valoarea 2019",
    "label_year_comparison": "comparații numerice (de asemenea >, >=, <).",
    "placeholder": "cuvinte cheie pentru căutarea în conținut, #etichetă = valoare...",
    "search_syntax": "Sintaxa de căutare",
    "title_column": "Textul de căutat:",
    "search_prefix": "Căutare:"
  },
  "shortcuts": {
    "action_name": "Denumirea acțiunii",
    "confirm_reset": "Confirmați resetarea tuturor scurtăturilor de la tastatură la valoriile implicite?",
    "default_shortcuts": "Scurtături implicite",
    "description": "Descriere",
    "electron_documentation": "Vedeți <a href=\"https://www.electronjs.org/docs/latest/api/accelerator\">documentația Electron</a> pentru modificatorii disponibili și codurile pentru taste.",
    "keyboard_shortcuts": "Scurtături de la tastatură",
    "multiple_shortcuts": "Mai multe scurtături pentru aceeași acțiune pot fi separate prin virgulă.",
    "reload_app": "Reîncărcați aplicația pentru a aplica modificările",
    "set_all_to_default": "Setează toate scurtăturile la valorile implicite",
    "shortcuts": "Scurtături",
    "type_text_to_filter": "Scrieți un text pentru a filtra scurtăturile..."
  },
  "similar_notes": {
    "no_similar_notes_found": "Nu s-a găsit nicio notiță similară.",
    "title": "Notițe similare"
  },
  "sort_child_notes": {
    "ascending": "ascendent",
    "date_created": "data creării",
    "date_modified": "data modificării",
    "descending": "descendent",
    "folders": "Dosare",
    "natural_sort": "Ordonare naturală",
    "natural_sort_language": "Limba pentru ordonare naturală",
    "sort": "Ordonare <kbd>Enter</kbd>",
    "sort_children_by": "Ordonează subnotițele după...",
    "sort_folders_at_top": "ordonează dosarele primele",
    "sort_with_respect_to_different_character_sorting": "ordonează respectând regulile de sortare și clasificare diferite în funcție de limbă și regiune.",
    "sorting_criteria": "Criterii de ordonare",
    "sorting_direction": "Direcția de ordonare",
    "the_language_code_for_natural_sort": "Codul limbii pentru ordonarea naturală, e.g. „zn-CN” pentru chineză.",
    "title": "titlu",
    "close": "Închide"
  },
  "spellcheck": {
    "available_language_codes_label": "Coduri de limbă disponibile:",
    "description": "Aceste opțiuni se aplică doar pentru aplicația de desktop, navigatoarele web folosesc propriile corectoare ortografice.",
    "enable": "Activează corectorul ortografic",
    "language_code_label": "Codurile de limbă",
    "language_code_placeholder": "de exemplu „en-US”, „de-AT”",
    "multiple_languages_info": "Mai multe limbi pot fi separate prin virgulă, e.g. \"en-US, de-DE, cs\".",
    "title": "Corector ortografic",
    "restart-required": "Schimbările asupra setărilor corectorului ortografic vor fi aplicate după restartarea aplicației."
  },
  "sync": {
    "fill_entity_changes_button": "Completează înregistrările de schimbare ale entităților",
    "filling_entity_changes": "Se completează înregistrările de schimbare ale entităților...",
    "force_full_sync_button": "Forțează sincronizare completă",
    "full_sync_triggered": "S-a activat o sincronizare completă",
    "sync_rows_filled_successfully": "Rândurile de sincronizare s-au completat cu succes",
    "title": "Sincronizare",
    "failed": "Eroare la sincronizare: {{message}}",
    "finished-successfully": "Sincronizarea a avut succes."
  },
  "sync_2": {
    "config_title": "Configurația sincronizării",
    "handshake_failed": "Comunicarea cu serverul de sincronizare a eșuat, eroare: {{message}}",
    "help": "Informații",
    "note": "Notiță",
    "note_description": "Dacă lăsați câmpul de proxy necompletat, proxy-ul de sistem va fi utilizat (se aplică doar pentru aplicația desktop).",
    "proxy_label": "Server-ul proxy utilizat pentru sincronizare (opțional)",
    "save": "Salvează",
    "server_address": "Adresa instanței de server",
    "special_value_description": "O altă valoare specială este <code>noproxy</code> ce ignoră proxy-ul de sistem și respectă <code>NODE_TLS_REJECT_UNAUTHORIZED</code>.",
    "test_button": "Probează sincronizarea",
    "test_description": "Această opțiune va testa conexiunea și comunicarea cu serverul de sincronizare. Dacă serverul de sincronizare nu este inițializat, acest lucru va rula și o sincronizare cu documentul local.",
    "test_title": "Probează sincronizarea",
    "timeout": "Timp limită de sincronizare (millisecunde)"
  },
  "table_of_contents": {
    "description": "Tabela de conținut va apărea în notițele de tip text atunci când notița are un număr de titluri mai mare decât cel definit. Acest număr se poate personaliza:",
    "disable_info": "De asemenea se poate dezactiva tabela de conținut setând o valoare foarte mare.",
    "shortcut_info": "Se poate configura și o scurtatură pentru a comuta rapid vizibilitatea panoului din dreapta (inclusiv tabela de conținut) în Opțiuni -> Scurtături (denumirea „toggleRightPane”).",
    "title": "Tabelă de conținut"
  },
  "text_auto_read_only_size": {
    "description": "Marchează pragul în care o notiță de o anumită dimensiune va fi afișată în mod de citire (pentru motive de performanță).",
    "label": "Pragul de dimensiune pentru setarea modului de citire automat (la notițe text)",
    "title": "Pragul de mod de citire automat"
  },
  "theme": {
    "auto_theme": "Temă auto (se adaptează la schema de culori a sistemului)",
    "dark_theme": "Temă întunecată",
    "light_theme": "Temă luminoasă",
    "triliumnext": "TriliumNext Beta (se adaptează la schema de culori a sistemului)",
    "triliumnext-light": "TriliumNext Beta (luminoasă)",
    "triliumnext-dark": "TriliumNext Beta (întunecată)",
    "override_theme_fonts_label": "Suprascrie fonturile temei",
    "theme_label": "Temă",
    "title": "Tema aplicației",
    "layout": "Aspect",
    "layout-horizontal-description": "bara de lansare se află sub bara de taburi, bara de taburi este pe toată lungimea.",
    "layout-horizontal-title": "Orizontal",
    "layout-vertical-title": "Vertical",
    "layout-vertical-description": "bara de lansare se află pe stânga (implicit)"
  },
  "toast": {
    "critical-error": {
      "message": "O eroare critică a apărut ce previne pornirea aplicația de client:\n\n{{message}}\n\nAcest lucru este cauzat cel mai probabil de un script care a eșuat în mod neașteptat. Încercați rularea aplicației în modul de siguranță și ulterior remediați problema.",
      "title": "Eroare critică"
    },
    "widget-error": {
      "title": "Eroare la inițializarea unui widget",
      "message-custom": "Widget-ul personalizat din notița cu ID-ul „{{id}}”, întitulată ”{{title}}” nu a putut fi inițializată din cauza:\n\n{{message}}",
      "message-unknown": "Un widget necunoscut nu a putut fi inițializat din cauza:\n\n{{message}}"
    },
    "bundle-error": {
      "title": "Eroare la încărcarea unui script personalizat",
      "message": "Scriptul din notița cu ID-ul „{{id}}”, întitulată „{{title}}” nu a putut fi executată din cauza:\n\n{{message}}"
    }
  },
  "tray": {
    "enable_tray": "Activează system tray-ul (este necesară repornirea aplicației pentru a avea efect)",
    "title": "Tray-ul de sistem"
  },
  "update_available": {
    "update_available": "Actualizare disponibilă"
  },
  "update_label_value": {
    "help_text": "Pentru toate notițele găsite, schimbă valoarea etichetei existente.",
    "help_text_note": "Se poate apela această metodă și fără o valoare, caz în care eticheta va fi atribuită notiței fără o valoare.",
    "label_name_placeholder": "denumirea etichetei",
    "label_name_title": "Sunt permise doar caractere alfanumerice, underline și două puncte.",
    "new_value_placeholder": "valoarea nouă",
    "to_value": "la valoarea",
    "update_label_value": "Actualizează valoarea etichetei"
  },
  "update_relation_target": {
    "allowed_characters": "Sunt permise doar caractere alfanumerice, underline și două puncte.",
    "change_target_note": "sau schimbă notița-țintă a unei relații existente",
    "create_given_relation": "crează relația dată dacă notița nu are încă una",
    "on_all_matched_notes": "Pentru toate notițele găsite:",
    "relation_name": "denumirea relației",
    "target_note": "notița destinație",
    "to": "la",
    "update_relation": "Actualizează relația",
    "update_relation_target": "Actualizează ținta relației"
  },
  "upload_attachments": {
    "choose_files": "Selectați fișierele",
    "files_will_be_uploaded": "Fișierele vor fi încărcate ca atașamente în",
    "options": "Opțuni",
    "shrink_images": "Micșorează imaginile",
    "tooltip": "Dacă această opțiune este bifată, Trilium va încerca micșorarea imaginilor încărcate prin scalarea și optimizarea lor, aspect ce va putea afecta calitatea imaginilor. Dacă nu este bifată, imaginile vor fi încărcate fără nicio schimbare.",
    "upload": "Încărcare",
    "upload_attachments_to_note": "Încarcă atașamentele la notiță",
    "close": "Închide"
  },
  "vacuum_database": {
    "button_text": "Compactează baza de date",
    "database_vacuumed": "Baza de date a fost curățată",
    "description": "Va reconstrui baza de date cu scopul de a-i micșora dimensiunea. Datele nu vor fi afectate.",
    "title": "Compactarea bazei de date",
    "vacuuming_database": "Baza de date este în curs de compactare..."
  },
  "vim_key_bindings": {
    "enable_vim_keybindings": "Permite utilizarea combinațiilor de taste în stil Vim pentru notițele de tip cod (fără modul ex)",
    "use_vim_keybindings_in_code_notes": "Combinații de taste Vim"
  },
  "web_view": {
    "create_label": "Pentru a începe, creați o etichetă cu adresa URL de încorporat, e.g.  #webViewSrc=\"https://www.google.com\"",
    "disclaimer": "Avertisment despre statutul experimental",
    "embed_websites": "Notițele de tip „Vizualizare web” permit încorporarea site-urilor web în Trilium.",
    "experimental_note": "„Vizualizare web” este un tip experimental de notiță, și poate fi înlăturat sau schimbat substanțial în viitor. De asemenea, Web View funcționeză doar în aplicația desktop.",
    "web_view": "Vizualizare web"
  },
  "wrap_lines": {
    "enable_line_wrap": "Activează trecerea automată pe rândul următor (poate necesita o reîncărcare a interfeței pentru a avea efect)",
    "wrap_lines_in_code_notes": "Trecerea automată pe rândul următor în notițe de cod"
  },
  "zoom_factor": {
    "description": "Zoom-ul poate fi controlat și prin intermediul scurtăturilor CTRL+- and CTRL+=.",
    "title": "Factorul de zoom (doar pentru versiunea desktop)"
  },
  "zpetne_odkazy": {
    "backlink": "{{count}} legături de retur",
    "backlinks": "{{count}} legături de retur",
    "relation": "relație"
  },
  "svg_export_button": {
    "button_title": "Exportă diagrama ca SVG"
  },
  "note-map": {
    "button-link-map": "Harta legăturilor",
    "button-tree-map": "Harta ierarhiei"
  },
  "tree-context-menu": {
    "advanced": "Opțiuni avansate",
    "apply-bulk-actions": "Aplică acțiuni în masă",
    "clone-to": "Clonare în...",
    "collapse-subtree": "Minimizează subnotițele",
    "convert-to-attachment": "Convertește în atașament",
    "copy-clone": "Copiază/clonează",
    "copy-note-path-to-clipboard": "Copiază calea notiței în clipboard",
    "cut": "Decupează",
    "delete": "Șterge",
    "duplicate-subtree": "Dublifică ierarhia",
    "edit-branch-prefix": "Editează prefixul ramurii",
    "expand-subtree": "Expandează subnotițele",
    "export": "Exportă",
    "import-into-note": "Importă în notiță",
    "insert-child-note": "Inserează subnotiță",
    "insert-note-after": "Inserează după notiță",
    "move-to": "Mutare la...",
    "open-in-a-new-split": "Deschide în lateral",
    "open-in-a-new-tab": "Deschide în tab nou <kbd>Ctrl+Clic</kbd>",
    "paste-after": "Lipește după notiță",
    "paste-into": "Lipește în notiță",
    "protect-subtree": "Protejează ierarhia",
    "recent-changes-in-subtree": "Schimbări recente în ierarhie",
    "search-in-subtree": "Caută în ierarhie",
    "sort-by": "Ordonare după...",
    "unprotect-subtree": "Deprotejează ierarhia",
    "hoist-note": "Focalizează notița",
    "unhoist-note": "Defocalizează notița",
    "converted-to-attachments": "{{count}} notițe au fost convertite în atașamente.",
    "convert-to-attachment-confirm": "Doriți convertirea notițelor selectate în atașamente ale notiței părinte?"
  },
  "shared_info": {
    "help_link": "Pentru informații vizitați <a href=\"https://triliumnext.github.io/Docs/Wiki/sharing.html\">wiki-ul</a>.",
    "shared_locally": "Această notiță este partajată local la",
    "shared_publicly": "Această notiță este partajată public la"
  },
  "note_types": {
    "book": "Carte",
    "canvas": "Schiță",
    "code": "Cod sursă",
    "mermaid-diagram": "Diagramă Mermaid",
    "mind-map": "Hartă mentală",
    "note-map": "Hartă notițe",
    "relation-map": "Hartă relații",
    "render-note": "Randare notiță",
    "saved-search": "Căutare salvată",
    "text": "Text",
    "web-view": "Vizualizare web",
    "doc": "Document",
    "file": "Fișier",
    "image": "Imagine",
    "launcher": "Scurtătură",
    "widget": "Widget",
    "confirm-change": "Nu se recomandă schimbarea tipului notiței atunci când ea are un conținut. Procedați oricum?",
    "geo-map": "Hartă geografică",
    "beta-feature": "Beta"
  },
  "protect_note": {
    "toggle-off": "Deprotejează notița",
    "toggle-off-hint": "Notița este protejată, click pentru a o deproteja",
    "toggle-on": "Protejează notița",
    "toggle-on-hint": "Notița nu este protejată, clic pentru a o proteja"
  },
  "shared_switch": {
    "inherited": "Nu se poate înlătura partajarea deoarece notița este partajată prin moștenirea de la o notiță părinte.",
    "shared": "Partajată",
    "shared-branch": "Această notiță există doar ca o notiță partajată, anularea partajării ar cauza ștergerea ei. Sigur doriți ștergerea notiței?",
    "toggle-off-title": "Anulează partajarea notițeii",
    "toggle-on-title": "Partajează notița"
  },
  "template_switch": {
    "template": "Șablon",
    "toggle-off-hint": "Înlătură notița ca șablon",
    "toggle-on-hint": "Marchează notița drept șablon"
  },
  "open-help-page": "Deschide pagina de informații",
  "find": {
    "match_words": "doar cuvinte întregi",
    "case_sensitive": "ține cont de majuscule",
    "replace_all": "Înlocuiește totul",
    "replace_placeholder": "Înlocuiește cu...",
    "replace": "Înlocuiește",
    "find_placeholder": "Căutați în text..."
  },
  "highlights_list_2": {
    "options": "Setări",
    "title": "Listă de evidențieri"
  },
  "mermaid": {
    "diagram_error": "Diagrama nu a putut fi afișată. Vedeți <a href=\"https://mermaid-js.github.io/mermaid/#/flowchart?id=graph\">informații și exemple pe site-ul oficial</a>."
  },
  "note_icon": {
    "change_note_icon": "Schimbă iconița notiței",
    "category": "Categorie:",
    "reset-default": "Resetează la iconița implicită",
    "search": "Căutare:"
  },
  "show_highlights_list_widget_button": {
    "show_highlights_list": "Afișează lista de evidențieri"
  },
  "show_toc_widget_button": {
    "show_toc": "Afișează cuprinsul"
  },
  "sync_status": {
    "connected_no_changes": "<p>Conectat la server-ul de sincronizare.<br>Toate modificările au fost deja sincronizate.</p><p>Clic pentru a forța o sincronizare.</p>",
    "connected_with_changes": "<p>Conectat la server-ul de sincronizare. <br>Există modificări nesincronizate.</p><p>Clic pentru a rula o sincronizare.</p>",
    "disconnected_no_changes": "<p>Nu s-a putut stabili conexiunea la server-ul de sincronizare.<br>Toate modificările cunoscute au fost deja sincronizate.</p><p>Clic pentru a reîncerca sincronizarea.</p>",
    "disconnected_with_changes": "<p>Nu s-a putut realiza conexiunea la server-ul de sincronizare.<br>Există modificări nesincronizate.</p><p>Clic pentru a rula o sincronizare.</p>",
    "in_progress": "Sincronizare cu server-ul în curs.",
    "unknown": "<p>Starea sincronizării va fi cunoscută după o încercare de sincronizare.</p><p>Clic pentru a rula sincronizarea acum.</p>"
  },
  "quick-search": {
    "more-results": "... și încă {{number}} rezultate.",
    "no-results": "Niciun rezultat găsit",
    "placeholder": "Căutare rapidă",
    "searching": "Se caută...",
    "show-in-full-search": "Afișează în căutare completă"
  },
  "note_tree": {
    "automatically-collapse-notes": "Minimează automat notițele",
    "automatically-collapse-notes-title": "Notițele vor fi minimizate automat după o perioadă de inactivitate pentru a simplifica ierarhia notițelor.",
    "collapse-title": "Minimizează ierarhia de notițe",
    "hide-archived-notes": "Ascunde notițele arhivate",
    "save-changes": "Salvează și aplică modificările",
    "scroll-active-title": "Mergi la notița activă",
    "tree-settings-title": "Setări ale ierarhiei notițelor",
    "auto-collapsing-notes-after-inactivity": "Se minimizează notițele după inactivitate...",
    "saved-search-note-refreshed": "Notița de căutare salvată a fost reîmprospătată.",
    "create-child-note": "Crează subnotiță",
    "hoist-this-note-workspace": "Focalizează spațiul de lucru",
    "refresh-saved-search-results": "Reîmprospătează căutarea salvată",
    "unhoist": "Defocalizează notița"
  },
  "title_bar_buttons": {
    "window-on-top": "Menține fereastra mereu vizibilă"
  },
  "note_detail": {
    "could_not_find_typewidget": "Nu s-a putut găsi widget-ul corespunzător tipului „{{type}}”"
  },
  "note_title": {
    "placeholder": "introduceți titlul notiței aici..."
  },
  "revisions_snapshot_limit": {
    "erase_excess_revision_snapshots": "Șterge acum reviziile excesive",
    "erase_excess_revision_snapshots_prompt": "Reviziile excesive au fost șterse.",
    "note_revisions_snapshot_limit_description": "Limita numărului de revizii se referă la numărul maxim de revizii pentru fiecare notiță. -1 reprezintă nicio limită, 0 înseamnă ștergerea tuturor reviziilor. Se poate seta valoarea individual pentru o notiță prin eticheta #versioningLimit.",
    "note_revisions_snapshot_limit_title": "Limita de revizii a notițelor",
    "snapshot_number_limit_label": "Numărul maxim de revizii pentru notițe:"
  },
  "search_result": {
    "no_notes_found": "Nu au fost găsite notițe pentru parametrii de căutare dați.",
    "search_not_executed": "Căutarea n-a fost rulată încă. Clic pe butonul „Căutare” de deasupra pentru a vedea rezultatele."
  },
  "show_floating_buttons_button": {
    "button_title": "Afișează butoanele"
  },
  "spacer": {
    "configure_launchbar": "Configurează bara de lansare"
  },
  "sql_result": {
    "no_rows": "Nu s-a găsit niciun rând pentru această interogare"
  },
  "sql_table_schemas": {
    "tables": "Tabele"
  },
  "app_context": {
    "please_wait_for_save": "Așteptați câteva secunde până se salvează toate datele și apoi reîncercați."
  },
  "tab_row": {
    "add_new_tab": "Adaugă tab nou",
    "close": "Închide",
    "close_all_tabs": "Închide toate taburile",
    "close_other_tabs": "Închide celelalte taburi",
    "close_tab": "Închide tab",
    "move_tab_to_new_window": "Mută acest tab în altă fereastră",
    "new_tab": "Tab nou",
    "close_right_tabs": "Închide taburile din dreapta",
    "copy_tab_to_new_window": "Copiază tab-ul într-o fereastră nouă",
    "reopen_last_tab": "Redeschide ultimul tab închis"
  },
  "toc": {
    "options": "Setări",
    "table_of_contents": "Cuprins"
  },
  "watched_file_update_status": {
    "file_last_modified": "Fișierul <code class=\"file-path\"></code> a fost ultima oară modificat la data de <span class=\"file-last-modified\"></span>.",
    "ignore_this_change": "Ignoră această schimbare",
    "upload_modified_file": "Încarcă fișier modificat"
  },
  "clipboard": {
    "copied": "Notițele au fost copiate în clipboard.",
    "cut": "Notițele au fost decupate în clipboard."
  },
  "entrypoints": {
    "note-executed": "Notița a fost executată.",
    "note-revision-created": "S-a creat o revizie a notiței.",
    "sql-error": "A apărut o eroare la executarea interogării SQL: {{message}}"
  },
  "image": {
    "cannot-copy": "Nu s-a putut copia în clipboard referința către imagine.",
    "copied-to-clipboard": "S-a copiat o referință către imagine în clipboard. Aceasta se poate lipi în orice notiță text."
  },
  "note_create": {
    "duplicated": "Notița „{{title}}” a fost dublificată."
  },
  "branches": {
    "cannot-move-notes-here": "Nu se pot muta notițe aici.",
    "delete-finished-successfully": "Ștergerea a avut succes.",
    "delete-notes-in-progress": "Ștergere în curs: {{count}}",
    "delete-status": "Starea ștergerii",
    "undeleting-notes-finished-successfully": "Restaurarea notițelor a avut succes.",
    "undeleting-notes-in-progress": "Restaurare notițe în curs: {{count}}"
  },
  "frontend_script_api": {
    "async_warning": "Ați trimis o funcție asincronă metodei `api.runOnBackend()` și este posibil să nu se comporte așa cum vă așteptați.\\nFie faceți metoda sincronă (prin ștergerea cuvântului-cheie `async`), sau folosiți `api.runAsyncOnBackendWithManualTransactionHandling()`.",
    "sync_warning": "Ați trimis o funcție sincronă funcției `api.runAsyncOnBackendWithManualTransactionHandling()`,\\ndar cel mai probabil trebuie folosit `api.runOnBackend()` în schimb."
  },
  "ws": {
    "consistency-checks-failed": "Au fost identificate erori de consistență! Vedeți mai multe detalii în loguri.",
    "encountered-error": "A fost întâmpinată o eroare: „{{message}}”. Vedeți în loguri pentru mai multe detalii.",
    "sync-check-failed": "Verificările de sincronizare au eșuat!"
  },
  "hoisted_note": {
    "confirm_unhoisting": "Notița dorită „{{requestedNote}}” este în afara ierarhiei notiței focalizate „{{hoistedNote}}”. Doriți defocalizarea pentru a accesa notița?"
  },
  "launcher_context_menu": {
    "reset_launcher_confirm": "Doriți resetarea lansatorului „{{title}}”? Toate datele și setările din această notiță (și subnotițele ei) vor fi pierdute, iar lansatorul va fi resetat în poziția lui originală.",
    "add-custom-widget": "Adaugă un widget personalizat",
    "add-note-launcher": "Adaugă un lansator de notiță",
    "add-script-launcher": "Adaugă un lansator de script",
    "add-spacer": "Adaugă un separator",
    "delete": "Șterge <kbd data-command=\"deleteNotes\"></kbd>",
    "duplicate-launcher": "Dublifică lansatorul <kbd data-command=\"duplicateSubtree\">",
    "move-to-available-launchers": "Mută în Lansatoare disponibile",
    "move-to-visible-launchers": "Mută în Lansatoare vizibile",
    "reset": "Resetează"
  },
  "editable-text": {
    "auto-detect-language": "Automat"
  },
  "highlighting": {
    "color-scheme": "Temă de culori",
    "title": "Evidențiere de sintaxă pentru notițele de tip text",
    "description": "Controlează evidențierea de sintaxă pentru blocurile de cod în interiorul notițelor text, notițele de tip cod nu vor fi afectate de aceste setări."
  },
  "code_block": {
    "word_wrapping": "Încadrare text"
  },
  "classic_editor_toolbar": {
    "title": "Formatare"
  },
  "editing": {
    "editor_type": {
      "label": "Bară de formatare",
      "floating": {
        "title": "Editor cu bară flotantă",
        "description": "uneltele de editare vor apărea lângă cursor;"
      },
      "fixed": {
        "title": "Editor cu bară fixă",
        "description": "uneltele de editare vor apărea în tab-ul „Formatare” din panglică."
      },
      "multiline-toolbar": "Afișează bara de unelte pe mai multe rânduri dacă nu încape."
    }
  },
  "editor": {
    "title": "Editor"
  },
  "electron_context_menu": {
    "add-term-to-dictionary": "Adaugă „{{term}}” în dicționar",
    "copy": "Copiază",
    "copy-link": "Copiază legătura",
    "cut": "Decupează",
    "paste": "Lipește",
    "paste-as-plain-text": "Lipește doar textul",
    "search_online": "Caută „{{term}}” cu {{searchEngine}}"
  },
  "image_context_menu": {
    "copy_image_to_clipboard": "Copiază imaginea în clipboard",
    "copy_reference_to_clipboard": "Copiază referința în clipboard"
  },
  "link_context_menu": {
    "open_note_in_new_split": "Deschide notița într-un panou nou",
    "open_note_in_new_tab": "Deschide notița într-un tab nou",
    "open_note_in_new_window": "Deschide notița într-o fereastră nouă"
  },
  "note_autocomplete": {
    "clear-text-field": "Șterge conținutul casetei",
    "create-note": "Crează și inserează legătură către „{{term}}”",
    "full-text-search": "Căutare în întregimea textului",
    "insert-external-link": "Inserează legătură extern către „{{term}}”",
    "search-for": "Caută „{{term}}”",
    "show-recent-notes": "Afișează notițele recente"
  },
  "electron_integration": {
    "background-effects": "Activează efectele de fundal (doar pentru Windows 11)",
    "background-effects-description": "Efectul Mica adaugă un fundal estompat și elegant ferestrelor aplicațiilor, creând profunzime și un aspect modern.",
    "desktop-application": "Aplicația desktop",
    "native-title-bar": "Bară de titlu nativă",
    "native-title-bar-description": "Pentru Windows și macOS, dezactivarea bării de titlu native face aplicația să pară mai compactă. Pe Linux, păstrarea bării integrează mai bine aplicația cu restul sistemului de operare.",
    "restart-app-button": "Restartează aplicația pentru a aplica setările",
    "zoom-factor": "Factor de zoom"
  },
  "note_tooltip": {
    "note-has-been-deleted": "Notița a fost ștearsă."
  },
  "notes": {
    "duplicate-note-suffix": "(dupl.)",
    "duplicate-note-title": "{{ noteTitle }} {{ duplicateNoteSuffix }}"
  },
  "geo-map-context": {
    "open-location": "Deschide locația",
    "remove-from-map": "Înlătură de pe hartă"
  },
  "geo-map": {
    "create-child-note-title": "Crează o notiță nouă și adaug-o pe hartă",
    "unable-to-load-map": "Nu s-a putut încărca harta."
  },
<<<<<<< HEAD
  "duration": {
    "days": "zile",
    "hours": "ore",
    "minutes": "minute",
    "seconds": "secunde"
=======
  "help-button": {
    "title": "Deschide ghidul relevant"
>>>>>>> 7ffece36
  }
}<|MERGE_RESOLUTION|>--- conflicted
+++ resolved
@@ -1649,15 +1649,13 @@
     "create-child-note-title": "Crează o notiță nouă și adaug-o pe hartă",
     "unable-to-load-map": "Nu s-a putut încărca harta."
   },
-<<<<<<< HEAD
   "duration": {
     "days": "zile",
     "hours": "ore",
     "minutes": "minute",
     "seconds": "secunde"
-=======
+  },
   "help-button": {
     "title": "Deschide ghidul relevant"
->>>>>>> 7ffece36
   }
 }