{
  "about": {
    "title": "Über TriliumNext Notes",
    "homepage": "Startseite:",
    "app_version": "App-Version:",
    "db_version": "DB-Version:",
    "sync_version": "Synch-version:",
    "build_date": "Build-Datum:",
    "build_revision": "Build-Revision:",
    "data_directory": "Datenverzeichnis:"
  },
  "toast": {
    "critical-error": {
      "title": "Kritischer Fehler",
      "message": "Ein kritischer Fehler ist aufgetreten, der das Starten der Client-Anwendung verhindert:\n\n{{message}}\n\nDies wird höchstwahrscheinlich durch ein Skript verursacht, das auf unerwartete Weise fehlschlägt. Versuche, die Anwendung im abgesicherten Modus zu starten und das Problem zu lokalisieren."
    },
    "widget-error": {
<<<<<<< HEAD
      "title": "Ein Widget konnte nicht initialisiert werden",
      "message-custom": "Benutzerdefiniertes Widget von der Notiz mit der ID \"{{id}}\", und dem Titel \"{{title}}\" konnte nicht initialisiert werden wegen:\n\n{{message}}",
      "message-unknown": "Unbekanntes Widget konnte nicht initialisiert werden wegen:\n\n{{message}}"
    },
    "bundle-error": {
      "title": "Benutzerdefiniertes Skript konnte nicht geladen werden",
      "message": "Skript von der Notiz mit der ID \"{{id}}\", und dem Titel \"{{title}}\" konnte nicht ausgeführt werden wegen:\n\n{{message}}"
=======
      "title": "Ein Widget konnte nicht initialisiert werden"
>>>>>>> cdf84906
    }
  },
  "add_link": {
    "add_link": "Link hinzufügen",
    "help_on_links": "Hilfe zu Links",
    "close": "Schließen",
    "note": "Notiz",
    "search_note": "Suche nach einer Notiz anhand ihres Namens",
    "link_title_mirrors": "Der Linktitel spiegelt den aktuellen Titel der Notiz wider",
    "link_title_arbitrary": "Der Linktitel kann beliebig geändert werden",
    "link_title": "Linktitel"
  },
  "branch_prefix": {
    "edit_branch_prefix": "Zweigpräfix bearbeiten",
    "help_on_tree_prefix": "Hilfe zum Baumpräfix",
    "close": "Schließen",
    "prefix": "Präfix: ",
    "save": "Speichern",
    "branch_prefix_saved": "Zweigpräfix wurde gespeichert."
  },
  "bulk_actions": {
    "bulk_actions": "Massenaktionen",
    "close": "Schließen",
    "affected_notes": "Betroffene Notizen",
    "include_descendants": "Unternotizen der ausgewählten Notizen einbeziehen",
    "available_actions": "Verfügbare Aktionen",
    "chosen_actions": "Ausgewählte Aktionen",
    "execute_bulk_actions": "Massenaktionen ausführen",
    "bulk_actions_executed": "Massenaktionen wurden erfolgreich ausgeführt.",
    "none_yet": "Noch keine ... Füge eine Aktion hinzu, indem du oben auf eine der verfügbaren Aktionen klicken."
  },
  "clone_to": {
    "clone_notes_to": "Notizen klonen nach...",
    "help_on_links": "Hilfe zu Links",
    "notes_to_clone": "Notizen zum Klonen",
    "target_parent_note": "Ziel-Übergeordnetenotiz",
    "search_for_note_by_its_name": "Suche nach einer Notiz anhand ihres Namens",
    "cloned_note_prefix_title": "Die geklonte Notiz wird im Notizbaum mit dem angegebenen Präfix angezeigt",
    "prefix_optional": "Präfix (optional)",
    "clone_to_selected_note": "Auf ausgewählte Notiz klonen <kbd>Eingabe</kbd>",
    "no_path_to_clone_to": "Kein Pfad zum Klonen.",
    "note_cloned": "Die Notiz \"{{clonedTitle}}\" wurde in \"{{targetTitle}}\" hinein geklont"
  },
  "confirm": {
    "confirmation": "Bestätigung",
    "cancel": "Abbrechen",
    "ok": "OK",
    "are_you_sure_remove_note": "Bist du sicher, dass du \"{{title}}\" von der Beziehungskarte entfernen möchten? ",
    "if_you_dont_check": "Wenn du dies nicht aktivierst, wird die Notiz nur aus der Beziehungskarte entfernt.",
    "also_delete_note": "Auch die Notiz löschen"
  },
  "delete_notes": {
    "delete_notes_preview": "Vorschau der Notizen löschen",
    "delete_all_clones_description": "auch alle Klone löschen (kann bei letzte Änderungen rückgängig gemacht werden)",
    "erase_notes_description": "Beim normalen (vorläufigen) Löschen werden die Notizen nur als gelöscht markiert und sie können innerhalb eines bestimmten Zeitraums (im Dialogfeld „Letzte Änderungen“) wiederhergestellt werden. Wenn du diese Option aktivierst, werden die Notizen sofort gelöscht und es ist nicht möglich, die Notizen wiederherzustellen.",
    "erase_notes_warning": "Notizen dauerhaft löschen (kann nicht rückgängig gemacht werden), einschließlich aller Klone. Dadurch wird ein Neuladen der Anwendung erzwungen.",
    "notes_to_be_deleted": "Folgende Notizen werden gelöscht (<span class=\"deleted-notes-count\"></span>)",
    "no_note_to_delete": "Es werden keine Notizen gelöscht (nur Klone).",
    "broken_relations_to_be_deleted": "Folgende Beziehungen werden gelöst und gelöscht (<span class=\"broke-relations-count\"></span>)",
    "cancel": "Abbrechen",
<<<<<<< HEAD
    "ok": "OK",
    "to_be_deleted": "(zu löschen) wird durch die Beziehung <code>{{attrName}}</code> referenziert, die von folgendem stammt "
=======
    "ok": "OK"
>>>>>>> cdf84906
  },
  "export": {
    "export_note_title": "Notiz exportieren",
    "close": "Schließen",
    "export_type_subtree": "diese Notiz und alle ihre Unternotizen",
    "format_html": "HTML im ZIP-Archiv – dies wird empfohlen, da dadurch die gesamte Formatierung erhalten bleibt.",
    "format_markdown": "Markdown – dadurch bleiben die meisten Formatierungen erhalten.",
    "format_opml": "OPML – Outliner-Austauschformat nur für Text. Formatierungen, Bilder und Dateien sind nicht enthalten.",
    "opml_version_1": "OPML v1.0 – nur Klartext",
    "opml_version_2": "OPML v2.0 – erlaubt auch HTML",
    "export_type_single": "nur diese Notiz ohne ihre Unternotizen",
    "export": "Export",
    "choose_export_type": "Bitte wähle zuerst den Exporttypen aus",
    "export_status": "Exportstatus",
    "export_in_progress": "Export läuft: {{progressCount}}",
    "export_finished_successfully": "Der Export wurde erfolgreich abgeschlossen."
  },
  "help": {
    "fullDocumentation": "Hilfe (gesamte Dokumentation ist <a class=\"external\" href=\"https://triliumnext.github.io/Docs/\">online</a> verfügbar)",
    "close": "Schließen",
    "noteNavigation": "Notiz Navigation",
    "goUpDown": "In der Liste der Notizen nach oben/unten gehen",
    "collapseExpand": "Knoten reduzieren/erweitern",
    "notSet": "nicht eingestellt",
    "goBackForwards": "in der Historie zurück/vorwärts gehen",
    "showJumpToNoteDialog": "zeige <a class=\"external\" href=\"https://triliumnext.github.io/Docs/Wiki/note-navigation.html#jump-to-note\">\"Springe zu\" dialog</a>",
    "scrollToActiveNote": "Scrolle zur aktiven Notiz",
    "jumpToParentNote": "Zur übergeordneten Notiz springen",
    "collapseWholeTree": "Reduziere den gesamten Notizbaum",
    "collapseSubTree": "Teilbaum einklappen",
    "tabShortcuts": "Tab-Tastenkürzel",
    "newTabNoteLink": "(oder mittlerer Mausklick) auf den Notizlink öffnet die Notiz in einem neuen Tab",
    "onlyInDesktop": "Nur im Desktop (Electron Build)",
    "openEmptyTab": "Leeren Tab öffnen",
    "closeActiveTab": "Aktiven Tab schließen",
    "activateNextTab": "Nächsten Tab aktivieren",
    "activatePreviousTab": "Vorherigen Tab aktivieren",
    "creatingNotes": "Notizen erstellen",
    "createNoteAfter": "Erstelle eine neue Notiz nach der aktiven Notiz",
    "createNoteInto": "Neue Unternotiz in aktive Notiz erstellen",
    "editBranchPrefix": "bearbeite <a class=\"external\" href=\"https://triliumnext.github.io/Docs/Wiki/tree-concepts.html#prefix\">Präfix</a> vom aktiven Notizklon",
    "movingCloningNotes": "Notizen verschieben/klonen",
    "moveNoteUpDown": "Notiz in der Notizenliste nach oben/unten verschieben",
    "moveNoteUpHierarchy": "Verschiebe die Notiz in der Hierarchie nach oben",
    "multiSelectNote": "Mehrfachauswahl von Notizen oben/unten",
    "selectAllNotes": "Wähle alle Notizen in der aktuellen Ebene aus",
    "selectNote": "Notiz auswählen",
    "copyNotes": "Kopiere aktive Notiz (oder aktuelle Auswahl) in den Zwischenspeicher (wird genutzt für <a class=\"external\" href=\"https://triliumnext.github.io/Docs/Wiki/cloning-notes.html#cloning-notes\">Klonen</a>)",
    "cutNotes": "Aktuelle Notiz (oder aktuelle Auswahl) in die Zwischenablage ausschneiden (wird zum Verschieben von Notizen verwendet)",
    "pasteNotes": "Notiz(en) als Unternotiz in die aktive Notiz einfügen (entweder verschieben oder klonen, je nachdem, ob sie kopiert oder in die Zwischenablag e ausgeschnitten wurde)",
    "deleteNotes": "Notiz / Unterbaum löschen",
    "editingNotes": "Notizen bearbeiten",
    "editNoteTitle": "Im Baumbereich wird vom Baumbereich zum Notiztitel gewechselt. Beim Druck auf Eingabe im Notiztitel, wechselt der Fokus zum Texteditor. <kbd>Strg+.</kbd> wechselt vom Editor zurück zum Baumbereich.",
    "createEditLink": "Externen Link erstellen/bearbeiten",
    "createInternalLink": "Internen Link erstellen",
    "followLink": "Folge dem Link unter dem Cursor",
    "insertDateTime": "Gebe das aktuelle Datum und die aktuelle Uhrzeit an der Einfügemarke ein",
    "jumpToTreePane": "Springe zum Baumbereich und scrolle zur aktiven Notiz",
    "markdownAutoformat": "Markdown-ähnliche Autoformatierung",
    "headings": "usw. gefolgt von Platz für Überschriften",
    "bulletList": "<kbd>*</kbd> oder <kbd>-</kbd> gefolgt von Leerzeichen für Aufzählungsliste",
    "numberedList": "<kbd>1.</kbd> oder <kbd>1)</kbd> gefolgt von Leerzeichen für nummerierte Liste",
    "blockQuote": "Beginne eine Zeile mit <kbd>></kbd> gefolgt von einem Leerzeichen für Blockzitate",
    "troubleshooting": "Fehlerbehebung",
    "reloadFrontend": "Trillium-Frontend neuladen",
    "showDevTools": "Entwicklertools anzeigen",
    "showSQLConsole": "SQL-Konsole anzeigen",
    "other": "Andere",
    "quickSearch": "Fokus auf schnelle Sucheingabe",
    "inPageSearch": "Auf-der-Seite-Suche"
  },
  "import": {
    "importIntoNote": "In Notiz importieren",
    "close": "Schließen",
    "chooseImportFile": "Wähle Importdatei aus",
    "importDescription": "Der Inhalt der ausgewählten Datei(en) wird als untergeordnete Notiz(en) importiert",
    "options": "Optionen",
    "safeImportTooltip": "Trilium <code>.zip</code>-Exportdateien können ausführbare Skripte enthalten, die möglicherweise schädliches Verhalten aufweisen. Der sichere Import deaktiviert die automatische Ausführung aller importierten Skripte. Deaktiviere 'Sicherer Import' nur, wenn das importierte Archiv ausführbare Skripte enthalten soll und du dem Inhalt der Importdatei vollständig vertraust.",
    "safeImport": "Sicherer Import",
    "explodeArchivesTooltip": "Wenn dies aktiviert ist, liest Trilium die Dateien <code>.zip</code>, <code>.enex</code> und <code>.opml</code> und erstellt Notizen aus Dateien in diesen Archiven. Wenn diese Option deaktiviert ist, hängt Trilium die Archive selbst an die Notiz an.",
    "explodeArchives": "Lese den Inhalt der Archive <code>.zip</code>, <code>.enex</code> und <code>.opml</code>.",
    "shrinkImagesTooltip": "<p>Wenn du diese Option aktivierst, versucht Trilium, die importierten Bilder durch Skalierung und Optimierung zu verkleinern, was sich auf die wahrgenommene Bildqualität auswirken kann. Wenn diese Option deaktiviert ist, werden Bilder ohne Änderungen importiert.</p><p>Dies gilt nicht für <code>.zip</code>-Importe mit Metadaten, da davon ausgegangen wird, dass diese Dateien bereits optimiert sind.</p>",
    "shrinkImages": "Bilder verkleinern",
    "textImportedAsText": "Importiere HTML, Markdown und TXT als Textnotizen, wenn die Metadaten unklar sind",
    "codeImportedAsCode": "Importiere erkannte Codedateien (z. B. <code>.json</code>) als Codenotizen, wenn die Metadaten unklar sind",
    "replaceUnderscoresWithSpaces": "Ersetze Unterstriche in importierten Notiznamen durch Leerzeichen",
    "import": "Import",
    "failed": "Import fehlgeschlagen: {{message}}."
  },
  "include_note": {
    "dialog_title": "Notiz beifügen",
    "label_note": "Notiz",
    "placeholder_search": "Suche nach einer Notiz anhand ihres Namens",
    "box_size_prompt": "Kartongröße des beigelegten Zettels:",
    "box_size_small": "klein (~ 10 Zeilen)",
    "box_size_medium": "mittel (~ 30 Zeilen)",
    "box_size_full": "vollständig (Feld zeigt vollständigen Text)",
    "button_include": "Notiz beifügen"
  },
  "info": {
    "modalTitle": "Infonachricht",
    "closeButton": "Schließen",
    "okButton": "OK"
  },
  "jump_to_note": {
    "search_placeholder": "Suche nach einer Notiz anhand ihres Namens",
    "search_button": "Suche im Volltext: <kbd>Strg+Eingabetaste</kbd>"
  },
  "markdown_import": {
    "dialog_title": "Markdown-Import",
    "modal_body_text": "Aufgrund der Browser-Sandbox ist es nicht möglich, die Zwischenablage direkt aus JavaScript zu lesen. Bitte füge den zu importierenden Markdown in den Textbereich unten ein und klicke auf die Schaltfläche „Importieren“.",
    "import_button": "Importieren Strg+Eingabe",
    "import_success": "Markdown-Inhalt wurde in das Dokument importiert."
  },
  "move_to": {
    "dialog_title": "Notizen verschieben nach ...",
    "notes_to_move": "Notizen zum Verschieben",
    "target_parent_note": "Ziel-Elternnotiz",
    "search_placeholder": "Suche nach einer Notiz anhand ihres Namens",
    "move_button": "Zur ausgewählten Notiz wechseln <kbd>Eingabetaste</kbd>",
    "error_no_path": "Kein Weg, auf den man sich bewegen kann.",
    "move_success_message": "Ausgewählte Notizen wurden verschoben"
  },
  "note_type_chooser": {
    "modal_title": "Wähle den Notiztyp aus",
    "modal_body": "Wähle den Notiztyp / die Vorlage der neuen Notiz:",
    "templates": "Vorlagen:"
  },
  "password_not_set": {
    "title": "Das Passwort ist nicht festgelegt",
    "body1": "Geschützte Notizen werden mit einem Benutzerpasswort verschlüsselt, es wurde jedoch noch kein Passwort festgelegt.",
    "body2": "Um Notizen verschlüsseln zu können, klicke <a class=\"open-password-options-button\" href=\"javascript:\">hier</a> um das Optionsmenu zu öffnen und ein Passwort zu setzen."
  },
  "prompt": {
    "title": "Prompt",
    "ok": "OK <kbd>Eingabe</kbd>",
    "defaultTitle": "Prompt"
  },
  "protected_session_password": {
    "modal_title": "Geschützte Sitzung",
    "help_title": "Hilfe zu geschützten Notizen",
    "close_label": "Schließen",
    "form_label": "Um mit der angeforderten Aktion fortzufahren, musst du eine geschützte Sitzung starten, indem du ein Passwort eingibst:",
    "start_button": "Geschützte Sitzung starten <kbd>enter</kbd>"
  },
  "recent_changes": {
    "title": "Aktuelle Änderungen",
    "erase_notes_button": "Jetzt gelöschte Notizen löschen",
    "deleted_notes_message": "Gelöschte Notizen wurden gelöscht.",
    "no_changes_message": "Noch keine Änderungen...",
<<<<<<< HEAD
    "Wiederherstellen_link": "Wiederherstellen",
    "confirm_undelete": "Möchtest du diese Notiz und ihre Unternotizen wiederherstellen?"
=======
    "undelete_link": "Wiederherstellen",
    "confirm_undelete": "Möchten Sie diese Notiz und ihre Unternotizen wiederherstellen?"
>>>>>>> cdf84906
  },
  "revisions": {
    "note_revisions": "Notizrevisionen",
    "delete_all_revisions": "Lösche alle Revisionen dieser Notiz",
    "delete_all_button": "Alle Revisionen löschen",
    "help_title": "Hilfe zu Notizrevisionen",
    "revision_last_edited": "Diese Revision wurde zuletzt am {{date}} bearbeitet",
    "confirm_delete_all": "Möchtest du alle Revisionen dieser Notiz löschen? Durch diese Aktion werden der Titel und der Inhalt der Revision gelöscht, die Metadaten der Revision bleiben jedoch erhalten.",
    "no_revisions": "Für diese Notiz gibt es noch keine Revisionen...",
    "restore_button": "Stelle diese Revision wieder her",
    "confirm_restore": "Möchtest du diese Revision wiederherstellen? Dadurch werden der aktuelle Titel und Inhalt der Notiz mit dieser Revision überschrieben.",
    "delete_button": "Lösche diese Revision",
    "confirm_delete": "Möchtest du diese Revision löschen? Durch diese Aktion werden der Titel und der Inhalt der Revision gelöscht, die Metadaten der Revision bleiben jedoch erhalten.",
    "revisions_deleted": "Hinweisrevisionen wurden gelöscht.",
    "revision_restored": "Die Notizrevision wurde wiederhergestellt.",
    "revision_deleted": "Hinweisrevision wurde gelöscht.",
    "snapshot_interval": "Notizrevisionen-Snapshot Intervall: {{seconds}}s.",
    "maximum_revisions": "Maximale Revisionen für aktuelle Notiz: {{number}}.",
    "settings": "Einstellungen für Notizrevisionen",
    "download_button": "Herunterladen",
    "mime": "MIME:",
    "file_size": "Dateigröße:",
    "preview": "Vorschau:",
    "preview_not_available": "Für diesen Notiztyp ist keine Vorschau verfügbar."
  },
  "sort_child_notes": {
    "sort_children_by": "Unternotizen sortieren nach...",
    "sorting_criteria": "Sortierkriterien",
<<<<<<< HEAD
    "Titel": "Titel",
    "date_created": "Erstellungsdatum",
    "date_modified": "Änderungsdatum",
=======
    "title": "Titel",
    "date_created": "Datum der Erstellung",
    "date_modified": "Datum geändert",
>>>>>>> cdf84906
    "sorting_direction": "Sortierrichtung",
    "ascending": "aufsteigend",
    "descending": "absteigend",
    "folders": "Ordner",
    "sort_folders_at_top": "Ordne die Ordner oben",
    "natural_sort": "Natürliche Sortierung",
    "sort_with_respect_to_different_character_sorting": "Sortierung im Hinblick auf unterschiedliche Sortier- und Sortierregeln für Zeichen in verschiedenen Sprachen oder Regionen.",
    "natural_sort_language": "Natürliche Sortiersprache",
    "the_language_code_for_natural_sort": "Der Sprachcode für die natürliche Sortierung, z. B. \"de-DE\" für Deutsch.",
    "sort": "Sortieren"
  },
  "upload_attachments": {
    "upload_attachments_to_note": "Lade Anhänge zur Notiz hoch",
    "choose_files": "Wähle Dateien aus",
    "files_will_be_uploaded": "Dateien werden als Anhänge in hochgeladen",
    "options": "Optionen",
    "shrink_images": "Bilder verkleinern",
    "upload": "Hochladen",
    "tooltip": "Wenn du diese Option aktivieren, versucht Trilium, die hochgeladenen Bilder durch Skalierung und Optimierung zu verkleinern, was sich auf die wahrgenommene Bildqualität auswirken kann. Wenn diese Option deaktiviert ist, werden die Bilder ohne Änderungen hochgeladen."
  },
  "attribute_detail": {
    "attr_detail_title": "Attributdetailtitel",
    "close_button_title": "Änderungen verwerfen und schließen",
    "attr_is_owned_by": "Das Attribut ist Eigentum von",
    "attr_name_title": "Der Attributname darf nur aus alphanumerischen Zeichen, Doppelpunkten und Unterstrichen bestehen",
    "name": "Name",
    "value": "Wert",
    "target_note_title": "Eine Beziehung ist eine benannte Verbindung zwischen Quellnotiz und Zielnotiz.",
    "target_note": "Zielnotiz",
    "promoted_title": "Das heraufgestufte Attribut wird deutlich in der Notiz angezeigt.",
    "promoted": "Gefördert",
    "promoted_alias_title": "Der Name, der in der Benutzeroberfläche für heraufgestufte Attribute angezeigt werden soll.",
    "promoted_alias": "Alias",
    "multiplicity_title": "Multiplizität definiert, wie viele Attribute mit demselben Namen erstellt werden können – maximal 1 oder mehr als 1.",
    "multiplicity": "Vielzahl",
    "single_value": "Einzelwert",
    "multi_value": "Mehrfachwert",
    "label_type_title": "Der Etikettentyp hilft Trilium bei der Auswahl einer geeigneten Schnittstelle zur Eingabe des Etikettenwerts.",
    "label_type": "Typ",
    "text": "Text",
    "number": "Nummer",
    "boolean": "Boolescher Wert",
    "date": "Datum",
    "date_time": "Datum und Uhrzeit",
    "url": "URL",
    "precision_title": "Wie viele Nachkommastellen im Wert-Einstellungs-Interface verfügbar sein sollen.",
    "precision": "Präzision",
    "digits": "Ziffern",
    "inverse_relation_title": "Optionale Einstellung, um zu definieren, zu welcher Beziehung diese entgegengesetzt ist. Beispiel: Vater – Sohn stehen in umgekehrter Beziehung zueinander.",
    "inverse_relation": "Inverse Beziehung",
    "inheritable_title": "Das vererbbare Attribut wird an alle Nachkommen unter diesem Baum vererbt.",
    "inheritable": "Vererbbar",
    "save_and_close": "Speichern und schließen <kbd>Strg+Eingabetaste</kbd>",
    "delete": "Löschen",
    "related_notes_title": "Weitere Notizen mit diesem Label",
    "more_notes": "Weitere Notizen",
    "label": "Labeldetail",
    "label_definition": "Details zur Labeldefinition",
    "relation": "Beziehungsdetails",
    "relation_definition": "Details zur Beziehungsdefinition",
    "disable_versioning": "deaktiviert die automatische Versionierung. Nützlich z.B. große, aber unwichtige Notizen – z.B. große JS-Bibliotheken, die für die Skripterstellung verwendet werden",
    "calendar_root": "Markiert eine Notiz, die als Basis für Tagesnotizen verwendet werden soll. Nur einer sollte als solcher gekennzeichnet sein.",
    "archived": "Notizen mit dieser Bezeichnung werden standardmäßig nicht in den Suchergebnissen angezeigt (auch nicht in den Dialogen „Springen zu“, „Link hinzufügen“ usw.).",
    "exclude_from_export": "Notizen (mit ihrem Unterbaum) werden nicht in den Notizexport einbezogen",
    "run": "Definiert, bei welchen Ereignissen das Skript ausgeführt werden soll. Mögliche Werte sind:\n<ul>\n<li>frontendStartup - wenn das Trilium-Frontend startet (oder aktualisiert wird), außer auf mobilen Geräten.</li>\n<li>mobileStartup - wenn das Trilium-Frontend auf einem mobilen Gerät startet (oder aktualisiert wird).</li>\n<li>backendStartup - wenn das Trilium-Backend startet</li>\n<li>hourly - einmal pro Stunde ausführen. Du kannst das zusätzliche Label <code>runAtHour</code> verwenden, um die genaue Stunde festzulegen.</li>\n<li>daily - einmal pro Tag ausführen</li>\n</ul>",
    "run_on_instance": "Definiere, auf welcher Trilium-Instanz dies ausgeführt werden soll. Standardmäßig alle Instanzen.",
    "run_at_hour": "Zu welcher Stunde soll das laufen? Sollte zusammen mit <code>#runu003dhourly</code> verwendet werden. Kann für mehr Läufe im Laufe des Tages mehrfach definiert werden.",
    "disable_inclusion": "Skripte mit dieser Bezeichnung werden nicht in die Ausführung des übergeordneten Skripts einbezogen.",
    "sorted": "Hält untergeordnete Notizen alphabetisch nach Titel sortiert",
    "sort_direction": "ASC (Standard) oder DESC",
    "sort_folders_first": "Ordner (Notizen mit Kindern) sollten oben sortiert werden",
    "top": "Behalte die angegebene Notiz oben in der übergeordneten Notiz (gilt nur für sortierte übergeordnete Notizen).",
    "hide_promoted_attributes": "Heraufgestufte Attribute für diese Notiz ausblenden",
    "read_only": "Der Editor befindet sich im schreibgeschützten Modus. Funktioniert nur für Text- und Codenotizen.",
    "auto_read_only_disabled": "Text-/Codenotizen können automatisch in den Lesemodus versetzt werden, wenn sie zu groß sind. Du kannst dieses Verhalten für jede einzelne Notiz deaktivieren, indem du diese Beschriftung zur Notiz hinzufügst",
    "app_css": "markiert CSS-Notizen, die in die Trilium-Anwendung geladen werden und somit zur Änderung des Aussehens von Trilium verwendet werden können.",
    "app_theme": "markiert CSS-Notizen, die vollständige Trilium-Themen sind und daher in den Trilium-Optionen verfügbar sind.",
    "css_class": "Der Wert dieser Bezeichnung wird dann als CSS-Klasse dem Knoten hinzugefügt, der die angegebene Notiz im Baum darstellt. Dies kann für fortgeschrittene Themen nützlich sein. Kann in Vorlagennotizen verwendet werden.",
    "icon_class": "Der Wert dieser Bezeichnung wird als CSS-Klasse zum Symbol im Baum hinzugefügt, was dabei helfen kann, die Notizen im Baum visuell zu unterscheiden. Beispiel könnte bx bx-home sein – Symbole werden von Boxicons übernommen. Kann in Vorlagennotizen verwendet werden.",
    "page_size": "Anzahl der Elemente pro Seite in der Notizliste",
    "custom_request_handler": "siehe <a href=\"javascript:\" data-help-page=\"custom-request-handler.html\">Custom request handler</a>",
    "custom_resource_provider": "siehe <a href=\"javascript:\" data-help-page=\"custom-request-handler.html\">Custom request handler</a>",
    "widget": "Markiert diese Notiz als benutzerdefiniertes Widget, das dem Trilium-Komponentenbaum hinzugefügt wird",
    "workspace": "Markiert diese Notiz als Arbeitsbereich, der ein einfaches Heben ermöglicht",
    "workspace_icon_class": "Definiert die CSS-Klasse des Boxsymbols, die im Tab verwendet wird, wenn es zu dieser Notiz gehoben wird",
    "workspace_tab_background_color": "CSS-Farbe, die in der Registerkarte „Notiz“ verwendet wird, wenn sie auf diese Notiz hochgezogen wird",
    "workspace_calendar_root": "Definiert den Kalenderstamm pro Arbeitsbereich",
    "workspace_template": "Diese Notiz wird beim Erstellen einer neuen Notiz in der Auswahl der verfügbaren Vorlage angezeigt, jedoch nur, wenn sie in einen Arbeitsbereich verschoben wird, der diese Vorlage enthält",
    "search_home": "Neue Suchnotizen werden als untergeordnete Elemente dieser Notiz erstellt",
    "workspace_search_home": "Neue Suchnotizen werden als untergeordnete Elemente dieser Notiz erstellt, wenn sie zu einem Vorgänger dieser Arbeitsbereichsnotiz verschoben werden",
    "inbox": "Standard-Inbox-Position für neue Notizen – wenn du eine Notiz über den \"Neue Notiz\"-Button in der Seitenleiste erstellst, wird die Notiz als untergeordnete Notiz der Notiz erstellt, die mit dem <code>#inbox</code>-Label markiert ist.",
    "workspace_inbox": "Standard-Posteingangsspeicherort für neue Notizen, wenn sie zu einem Vorgänger dieser Arbeitsbereichsnotiz verschoben werden",
    "sql_console_home": "Standardspeicherort der SQL-Konsolennotizen",
    "bookmark_folder": "Notizen mit dieser Bezeichnung werden in den Lesezeichen als Ordner angezeigt (und ermöglichen den Zugriff auf ihre untergeordneten Ordner).",
    "share_hidden_from_tree": "Diese Notiz ist im linken Navigationsbaum ausgeblendet, kann aber weiterhin über ihre URL aufgerufen werden",
    "share_external_link": "Die Notiz dient als Link zu einer externen Website im Freigabebaum",
    "share_alias": "Lege einen Alias fest, unter dem die Notiz unter https://your_trilium_host/share/[dein_alias] verfügbar sein wird.",
    "share_omit_default_css": "Das Standard-CSS für die Freigabeseite wird weggelassen. Verwende es, wenn du umfangreiche Stylingänderungen vornimmst.",
    "share_root": "Markiert eine Notiz, die im /share-Root bereitgestellt wird.",
    "share_description": "Definiere Text, der dem HTML-Meta-Tag zur Beschreibung hinzugefügt werden soll",
    "share_raw": "Die Notiz wird im Rohformat ohne HTML-Wrapper bereitgestellt",
    "share_disallow_robot_indexing": "verbietet die Robot-Indizierung dieser Notiz über den Header <code>X-Robots-Tag: noindex</code>",
    "share_credentials": "Für den Zugriff auf diese freigegebene Notiz sind Anmeldeinformationen erforderlich. Es wird erwartet, dass der Wert das Format „Benutzername:Passwort“ hat. Vergiss nicht, dies vererbbar zu machen, um es auf untergeordnete Notizen/Bilder anzuwenden.",
    "share_index": "Eine Notiz mit dieser Bezeichnung listet alle Wurzeln gemeinsamer Notizen auf",
    "display_relations": "Durch Kommas getrennte Namen der Beziehungen, die angezeigt werden sollen. Alle anderen werden ausgeblendet.",
    "hide_relations": "Durch Kommas getrennte Namen von Beziehungen, die ausgeblendet werden sollen. Alle anderen werden angezeigt.",
    "title_template": "Standardtitel von Notizen, die als untergeordnete Notizen dieser Notiz erstellt werden. Der Wert wird als JavaScript-String ausgewertet \n                        und kann daher mit dynamischen Inhalten über die injizierten <code>now</code> und <code>parentNote</code>-Variablen angereichert werden. Beispiele:\n                        \n                        <ul>\n                            <li><code>${parentNote.getLabelValue('authorName')}'s literarische Werke</code></li>\n                            <li><code>Logbuch für ${now.format('YYYY-MM-DD HH:mm:ss')}</code></li>\n                        </ul>\n                        \n                        Siehe <a href=\"https://triliumnext.github.io/Docs/Wiki/default-note-title.html\">Wiki mit Details</a>, API-Dokumentation für <a href=\"https://zadam.github.io/trilium/backend_api/Note.html\">parentNote</a> und <a href=\"https://day.js.org/docs/en/display/format\">now</a> für Details.",
    "template": "Diese Notiz wird beim Erstellen einer neuen Notiz in der Auswahl der verfügbaren Vorlage angezeigt",
    "toc": "<code>#toc</code> oder <code>#tocu003dshow</code> erzwingen die Anzeige des Inhaltsverzeichnisses, <code>#tocu003dhide</code> erzwingt das Ausblenden. Wenn die Bezeichnung nicht vorhanden ist, wird die globale Einstellung beachtet",
    "color": "Definiert die Farbe der Notiz im Notizbaum, in Links usw. Verwende einen beliebigen gültigen CSS-Farbwert wie „rot“ oder #a13d5f",
    "keyboard_shortcut": "Definiert eine Tastenkombination, die sofort zu dieser Notiz springt. Beispiel: „Strg+Alt+E“. Erfordert ein Neuladen des Frontends, damit die Änderung wirksam wird.",
    "keep_current_hoisting": "Das Öffnen dieses Links ändert das Hochziehen nicht, selbst wenn die Notiz im aktuell hochgezogenen Unterbaum nicht angezeigt werden kann.",
    "execute_button": "Titel der Schaltfläche, die die aktuelle Codenotiz ausführt",
    "execute_description": "Längere Beschreibung der aktuellen Codenotiz, die zusammen mit der Schaltfläche „Ausführen“ angezeigt wird",
    "exclude_from_note_map": "Notizen mit dieser Bezeichnung werden in der Notizenkarte ausgeblendet",
    "new_notes_on_top": "Neue Notizen werden oben in der übergeordneten Notiz erstellt, nicht unten.",
    "hide_highlight_widget": "Widget „Hervorhebungsliste“ ausblenden",
    "run_on_note_creation": "Wird ausgeführt, wenn eine Notiz im Backend erstellt wird. Verwende diese Beziehung, wenn du das Skript für alle Notizen ausführen möchtest, die unter einer bestimmten Unternotiz erstellt wurden. Erstelle es in diesem Fall auf der Unternotiz-Stammnotiz und mache es vererbbar. Eine neue Notiz, die innerhalb der Unternotiz (beliebige Tiefe) erstellt wird, löst das Skript aus.",
    "run_on_child_note_creation": "Wird ausgeführt, wenn eine neue Notiz unter der Notiz erstellt wird, in der diese Beziehung definiert ist",
    "run_on_note_title_change": "Wird ausgeführt, wenn der Notiztitel geändert wird (einschließlich der Notizerstellung)",
    "run_on_note_content_change": "Wird ausgeführt, wenn der Inhalt einer Notiz geändert wird (einschließlich der Erstellung von Notizen).",
    "run_on_note_change": "Wird ausgeführt, wenn eine Notiz geändert wird (einschließlich der Erstellung von Notizen). Enthält keine Inhaltsänderungen",
    "run_on_note_deletion": "Wird ausgeführt, wenn eine Notiz gelöscht wird",
    "run_on_branch_creation": "wird ausgeführt, wenn ein Zweig erstellt wird. Der Zweig ist eine Verbindung zwischen der übergeordneten Notiz und der untergeordneten Notiz und wird z. B. erstellt. beim Klonen oder Verschieben von Notizen.",
    "run_on_branch_change": "wird ausgeführt, wenn ein Zweig aktualisiert wird.",
    "run_on_branch_deletion": "wird ausgeführt, wenn ein Zweig gelöscht wird. Der Zweig ist eine Verknüpfung zwischen der übergeordneten Notiz und der untergeordneten Notiz und wird z. B. gelöscht. beim Verschieben der Notiz (alter Zweig/Link wird gelöscht).",
    "run_on_attribute_creation": "wird ausgeführt, wenn für die Notiz ein neues Attribut erstellt wird, das diese Beziehung definiert",
    "run_on_attribute_change": "wird ausgeführt, wenn das Attribut einer Notiz geändert wird, die diese Beziehung definiert. Dies wird auch ausgelöst, wenn das Attribut gelöscht wird",
    "relation_template": "Die Attribute der Notiz werden auch ohne eine Eltern-Kind-Beziehung vererbt. Der Inhalt und der Unterbaum der Notiz werden den Instanznotizen hinzugefügt, wenn sie leer sind. Einzelheiten findest du in der Dokumentation.",
    "inherit": "Die Attribute einer Notiz werden auch ohne eine Eltern-Kind-Beziehung vererbt. Ein ähnliches Konzept findest du unter Vorlagenbeziehung. Siehe Attributvererbung in der Dokumentation.",
    "render_note": "Notizen vom Typ \"HTML-Notiz rendern\" werden mit einer Code-Notiz (HTML oder Skript) gerendert, und es ist notwendig, über diese Beziehung anzugeben, welche Notiz gerendert werden soll.",
    "widget_relation": "Das Ziel dieser Beziehung wird ausgeführt und als Widget in der Seitenleiste gerendert",
    "share_css": "CSS-Hinweis, der in die Freigabeseite eingefügt wird. Die CSS-Notiz muss sich ebenfalls im gemeinsamen Unterbaum befinden. Erwäge auch die Verwendung von „share_hidden_from_tree“ und „share_omit_default_css“.",
    "share_js": "JavaScript-Hinweis, der in die Freigabeseite eingefügt wird. Die JS-Notiz muss sich ebenfalls im gemeinsamen Unterbaum befinden. Erwäge die Verwendung von „share_hidden_from_tree“.",
    "share_template": "Eingebettete JavaScript-Notiz, die als Vorlage für die Anzeige der geteilten Notiz verwendet wird. Greift auf die Standardvorlage zurück. Erwäge die Verwendung von „share_hidden_from_tree“.",
    "share_favicon": "Favicon-Notiz, die auf der freigegebenen Seite festgelegt werden soll. Normalerweise möchtest du es so einstellen, dass es Root teilt und es vererbbar macht. Die Favicon-Notiz muss sich ebenfalls im freigegebenen Unterbaum befinden. Erwäge die Verwendung von „share_hidden_from_tree“.",
    "is_owned_by_note": "ist Eigentum von Note",
    "other_notes_with_name": "Other notes with {{attributeType}} name \"{{attributeName}}\"",
    "and_more": "... und {{count}} mehr."
  },
  "attribute_editor": {
    "help_text_body1": "Um ein Label hinzuzufügen, gebe einfach z.B. ein. <code>#rock</code> oder wenn du auch einen Wert hinzufügen möchten, dann z.B. <code>#year = 2024</code>",
    "help_text_body2": "Gebe für die Beziehung <code>~author = @</code> ein, woraufhin eine automatische Vervollständigung angezeigt wird, in der du die gewünschte Notiz nachschlagen kannst.",
    "help_text_body3": "Alternativ kannst du Label und Beziehung über die Schaltfläche <code>+</code> auf der rechten Seite hinzufügen.",
    "save_attributes": "Attribute speichern <Enter>",
    "add_a_new_attribute": "Füge ein neues Attribut hinzu",
    "add_new_label": "Füge ein neues Label hinzu <kbd data-command=\"addNewLabel\"></kbd>",
    "add_new_relation": "Füge eine neue Beziehung hinzu <kbd data-command=\"addNewRelation\"></kbd>",
    "add_new_label_definition": "Füge eine neue Labeldefinition hinzu",
    "add_new_relation_definition": "Füge eine neue Beziehungsdefinition hinzu",
    "placeholder": "Gebe die Labels und Beziehungen hier ein"
  },
  "abstract_bulk_action": {
    "remove_this_search_action": "Entferne diese Suchaktion"
  },
  "execute_script": {
    "execute_script": "Skript ausführen",
    "help_text": "Du kannst einfache Skripte für die übereinstimmenden Notizen ausführen.",
    "example_1": "Um beispielsweise eine Zeichenfolge an den Titel einer Notiz anzuhängen, verwende dieses kleine Skript:",
    "example_2": "Ein komplexeres Beispiel wäre das Löschen aller übereinstimmenden Notizattribute:"
  },
  "add_label": {
    "add_label": "Etikett hinzufügen",
    "label_name_placeholder": "Labelname",
    "label_name_title": "Erlaubte Zeichen sind alphanumerische Zeichen, Unterstrich und Doppelpunkt.",
    "to_value": "zu schätzen",
    "new_value_placeholder": "neuer Wert",
    "help_text": "Auf allen übereinstimmenden Notizen:",
    "help_text_item1": "Erstelle ein bestimmtes Label, wenn die Notiz noch keins hat",
    "help_text_item2": "oder den Wert des vorhandenen Labels ändern",
    "help_text_note": "Du kannst diese Methode auch ohne Wert aufrufen. In diesem Fall wird der Notiz ein Label ohne Wert zugewiesen."
  },
  "delete_label": {
    "delete_label": "Label löschen",
    "label_name_placeholder": "Labelname",
    "label_name_title": "Erlaubte Zeichen sind alphanumerische Zeichen, Unterstrich und Doppelpunkt."
  },
  "rename_label": {
    "rename_label": "Label umbenennen",
    "rename_label_from": "Label umbenennen von",
    "old_name_placeholder": "alter Name",
    "to": "zu",
    "new_name_placeholder": "neuer Name",
    "name_title": "Erlaubte Zeichen sind alphanumerische Zeichen, Unterstrich und Doppelpunkt."
  },
  "update_label_value": {
    "update_label_value": "Labelwert aktualisieren",
    "label_name_placeholder": "Labelname",
    "label_name_title": "Erlaubte Zeichen sind alphanumerische Zeichen, Unterstrich und Doppelpunkt.",
    "to_value": "zum Wert",
    "new_value_placeholder": "neuer Wert",
    "help_text": "Ändere bei allen übereinstimmenden Notizen den Wert des vorhandenen Labels.",
    "help_text_note": "Du kannst diese Methode auch ohne Wert aufrufen. In diesem Fall wird der Notiz ein Label ohne Wert zugewiesen."
  },
  "delete_note": {
    "delete_note": "Notiz löschen",
    "delete_matched_notes": "Übereinstimmende Notizen löschen",
    "delete_matched_notes_description": "Dadurch werden übereinstimmende Notizen gelöscht.",
    "undelete_notes_instruction": "Nach dem Löschen ist es möglich, sie im Dialogfeld „Letzte Änderungen“ wiederherzustellen.",
    "erase_notes_instruction": "Um Notizen dauerhaft zu löschen, geh nach der Löschung zu Optionen -> Andere und klicke auf den Button \"Gelöschte Notizen jetzt löschen\"."
  },
  "delete_revisions": {
    "delete_note_revisions": "Notizrevisionen löschen",
    "all_past_note_revisions": "Alle früheren Notizrevisionen übereinstimmender Notizen werden gelöscht. Die Notiz selbst bleibt vollständig erhalten. Mit anderen Worten: Der Verlauf der Notiz wird entfernt."
  },
  "move_note": {
    "move_note": "Notiz verschieben",
<<<<<<< HEAD
    "to": "nach",
    "target_parent_note": "Ziel-Übergeordnetenotiz",
    "on_all_matched_notes": "Auf allen übereinstimmenden Notizen",
    "move_note_new_parent": "Verschiebe die Notiz in die neue übergeordnete Notiz, wenn die Notiz nur eine übergeordnete Notiz hat (d. h. der alte Zweig wird entfernt und ein neuer Zweig in die neue übergeordnete Notiz erstellt).",
    "clone_note_new_parent": "Notiz auf die neue übergeordnete Notiz klonen, wenn die Notiz mehrere Klone/Zweige hat (es ist nicht klar, welcher Zweig entfernt werden soll)",
    "nothing_will_happen": "Es passiert nichts, wenn die Notiz nicht zur Zielnotiz verschoben werden kann (d. h. dies würde einen Baumzyklus erzeugen)."
=======
    "to": "Zu",
    "target_parent_note": "übergeordnete Zielnotiz",
    "on_all_matched_notes": "Auf allen übereinstimmenden Noten",
    "move_note_new_parent": "Verschieben Sie die Notiz in das neue übergeordnete Element, wenn die Notiz nur ein übergeordnetes Element hat (d. h. der alte Zweig wird entfernt und ein neuer Zweig in das neue übergeordnete Element erstellt).",
    "clone_note_new_parent": "Notiz auf das neue übergeordnete Element klonen, wenn die Notiz mehrere Klone/Zweige hat (es ist nicht klar, welcher Zweig entfernt werden soll)",
    "nothing_will_happen": "Es passiert nichts, wenn die Note nicht zur Zielnote verschoben werden kann (d. h. dies würde einen Baumzyklus erzeugen)."
>>>>>>> cdf84906
  },
  "rename_note": {
    "rename_note": "Notiz umbenennen",
    "rename_note_title_to": "Notiztitel umbenennen in",
    "new_note_title": "neuer Notiztitel",
    "click_help_icon": "Klicke rechts auf das Hilfesymbol, um alle Optionen anzuzeigen",
    "evaluated_as_js_string": "Der angegebene Wert wird als JavaScript-String ausgewertet und kann somit über die injizierte <code>note</code>-Variable mit dynamischem Inhalt angereichert werden (Notiz wird umbenannt). Beispiele:",
    "example_note": "<code>Notiz</code> – alle übereinstimmenden Notizen werden in „Notiz“ umbenannt.",
    "example_new_title": "<code>NEU: ${note.title}</code> – Übereinstimmende Notiztitel erhalten das Präfix „NEU:“",
    "example_date_prefix": "<code>${note.dateCreatedObj.format('MM-DD:')}: ${note.title}</code> – übereinstimmende Notizen werden mit dem Erstellungsmonat und -datum der Notiz vorangestellt",
    "api_docs": "Siehe API-Dokumente für <a hrefu003d'https://zadam.github.io/trilium/backend_api/Note.html'>Hinweis</a> und seinen <a hrefu003d'https://day.js.org/ docs/en/display/format'>dateCreatedObj / utcDateCreatedObj-Eigenschaften</a> für Details."
  },
  "add_relation": {
    "add_relation": "Beziehung hinzufügen",
    "relation_name": "Beziehungsname",
    "allowed_characters": "Erlaubte Zeichen sind alphanumerische Zeichen, Unterstrich und Doppelpunkt.",
<<<<<<< HEAD
    "to": "zu",
    "target_note": "Zielnotiz",
    "create_relation_on_all_matched_notes": "Erstelle für alle übereinstimmenden Notizen eine bestimmte Beziehung."
=======
    "to": "Zu",
    "target_note": "Zielnote",
    "create_relation_on_all_matched_notes": "Erstellen Sie für alle übereinstimmenden Noten eine bestimmte Beziehung."
>>>>>>> cdf84906
  },
  "delete_relation": {
    "delete_relation": "Beziehung löschen",
    "relation_name": "Beziehungsname",
    "allowed_characters": "Erlaubte Zeichen sind alphanumerische Zeichen, Unterstrich und Doppelpunkt."
  },
  "rename_relation": {
    "rename_relation": "Beziehung umbenennen",
    "rename_relation_from": "Beziehung umbenennen von",
    "old_name": "alter Name",
    "to": "zu",
    "new_name": "neuer Name",
    "allowed_characters": "Erlaubte Zeichen sind alphanumerische Zeichen, Unterstrich und Doppelpunkt."
  },
  "update_relation_target": {
    "update_relation": "Beziehung aktualisieren",
    "relation_name": "Beziehungsname",
    "allowed_characters": "Erlaubte Zeichen sind alphanumerische Zeichen, Unterstrich und Doppelpunkt.",
<<<<<<< HEAD
    "to": "zu",
    "target_note": "Zielnotiz",
    "on_all_matched_notes": "Auf allen übereinstimmenden Notizen",
    "create_given_relation": "Erstelle die gegebene Beziehung, wenn die Notiz noch keine hat",
    "change_target_note": "oder ändere die Zielnotiz der bestehenden Beziehung",
=======
    "to": "Zu",
    "target_note": "Zielnote",
    "on_all_matched_notes": "Auf allen übereinstimmenden Noten",
    "create_given_relation": "Erstellen Sie eine bestimmte Beziehung, wenn die Notiz noch keine hat",
    "change_target_note": "oder Zielnote der bestehenden Relation ändern",
>>>>>>> cdf84906
    "update_relation_target": "Beziehungsziel aktualisieren"
  },
  "attachments_actions": {
    "open_externally": "Extern öffnen",
    "open_externally_title": "Die Datei wird in einer externen Anwendung geöffnet und auf Änderungen überwacht. Anschließend kannst du die geänderte Version wieder auf Trilium hochladen.",
    "open_custom": "Benutzerdefiniert öffnen",
    "open_custom_title": "Die Datei wird in einer externen Anwendung geöffnet und auf Änderungen überwacht. Anschließend kannst du die geänderte Version wieder auf Trilium hochladen.",
    "download": "Herunterladen",
    "rename_attachment": "Anhang umbenennen",
    "upload_new_revision": "Neue Revision hochladen",
    "copy_link_to_clipboard": "Link in die Zwischenablage kopieren",
    "convert_attachment_into_note": "Anhang in Notiz umwandeln",
    "delete_attachment": "Anhang löschen",
    "upload_success": "Eine neue Revision des Anhangs wurde hochgeladen.",
    "upload_failed": "Das Hochladen einer neuen Anhangrevision ist fehlgeschlagen.",
    "open_externally_detail_page": "Das externe Öffnen des Anhangs ist nur auf der Detailseite möglich. Klicke bitte zuerst auf Details des Anhangs und wiederhole den Vorgang.",
    "open_custom_client_only": "Das benutzerdefinierte Öffnen von Anhängen kann nur über den Desktop-Client erfolgen.",
    "delete_confirm": "Bist du sicher, dass du den Anhang „{{title}}“ löschen möchtest?",
    "delete_success": "Anhang „{{title}}“ wurde gelöscht.",
    "convert_confirm": "Bist du sicher, dass du den Anhang „{{title}}“ in eine separate Notiz umwandeln möchtest?",
    "convert_success": "Anhang „{{title}}“ wurde in eine Notiz umgewandelt.",
    "enter_new_name": "Bitte gebe den Namen des neuen Anhangs ein"
  },
  "calendar": {
    "mon": "Mo",
    "tue": "Di",
    "wed": "Mi",
    "thu": "Do",
    "fri": "Fr",
    "sat": "Sa",
    "sun": "So",
    "cannot_find_day_note": "Tagesnotiz kann nicht gefunden werden",
    "january": "Januar",
    "febuary": "Februar",
    "march": "März",
    "april": "April",
    "may": "Mai",
    "june": "Juni",
    "july": "Juli",
    "august": "August",
    "september": "September",
    "october": "Oktober",
    "november": "November",
    "december": "Dezember"
  },
  "close_pane_button": {
    "close_this_pane": "Schließe diesen Bereich"
  },
  "create_pane_button": {
    "create_new_split": "Neuen Split erstellen"
  },
  "edit_button": {
    "edit_this_note": "Bearbeite diese Notiz"
  },
  "show_toc_widget_button": {
    "show_toc": "Inhaltsverzeichnis anzeigen"
  },
  "show_highlights_list_widget_button": {
    "show_highlights_list": "Hervorhebungen anzeigen"
  },
  "global_menu": {
    "menu": "Menü",
    "options": "Optionen",
    "open_new_window": "Öffne ein neues Fenster",
    "switch_to_mobile_version": "Zur mobilen Ansicht wechseln",
    "switch_to_desktop_version": "Zur Desktop-Ansicht wechseln",
    "zoom": "Zoom",
    "toggle_fullscreen": "Vollbild umschalten",
    "zoom_out": "Herauszoomen",
    "reset_zoom_level": "Zoomstufe zurücksetzen",
    "zoom_in": "Hineinzoomen",
    "configure_launchbar": "Konfiguriere die Launchbar",
    "show_shared_notes_subtree": "Unterbaum „Freigegebene Notizen“ anzeigen",
    "advanced": "Fortschrittlich",
    "open_dev_tools": "Öffne die Entwicklungstools",
    "open_sql_console": "Öffne die SQL-Konsole",
    "open_sql_console_history": "Öffne den SQL-Konsolenverlauf",
    "open_search_history": "Öffne den Suchverlauf",
    "show_backend_log": "Backend-Protokoll anzeigen",
    "reload_hint": "Ein Neuladen kann bei einigen visuellen Störungen Abhilfe schaffen, ohne die gesamte App neu starten zu müssen.",
    "reload_frontend": "Frontend neu laden",
    "show_hidden_subtree": "Versteckten Teilbaum anzeigen",
    "show_help": "Hilfe anzeigen",
    "about": "Über TriliumNext Notes",
    "logout": "Abmelden"
  },
  "sync_status": {
    "unknown": "<p>Der Synchronisations-Status wird bekannt, sobald der nächste Synchronisierungsversuch gestartet wird.</p><p>Klicke, um eine Synchronisierung jetzt auszulösen.</p>",
    "connected_with_changes": "<p>Mit dem Synchronisations-Server verbunden. <br>Es gibt noch ausstehende Änderungen, die synchronisiert werden müssen.</p><p>Klicke, um eine Synchronisierung jetzt auszulösen.</p>",
    "connected_no_changes": "<p>Mit dem Synchronisations-Server verbunden.<br>Alle Änderungen wurden bereits synchronisiert.</p><p>Klicke, um eine Synchronisierung jetzt auszulösen.</p>",
    "disconnected_with_changes": "<p>Die Verbindung zum Synchronisations-Server konnte nicht hergestellt werden.<br>Es gibt noch ausstehende Änderungen, die synchronisiert werden müssen.</p><p>Klicke, um eine Synchronisierung jetzt auszulösen.</p>",
    "disconnected_no_changes": "<p>Die Verbindung zum SySynchronisationsnc-Server konnte nicht hergestellt werden.<br>Alle bekannten Änderungen wurden synchronisiert.</p><p>Klicke, um eine Synchronisierung jetzt auszulösen.</p>",
    "in_progress": "Der Synchronisierungsvorgang mit dem Server ist im Gange."
  },
  "left_pane_toggle": {
    "show_panel": "Panel anzeigen",
    "hide_panel": "Panel ausblenden"
  },
  "move_pane_button": {
    "move_left": "Nach links bewegen",
    "move_right": "Nach rechts bewegen"
  },
  "note_actions": {
    "convert_into_attachment": "In Anhang umwandeln",
    "re_render_note": "Notiz erneut rendern",
    "search_in_note": "In Notiz suchen",
    "note_source": "Notizquelle",
    "note_attachments": "Notizanhänge",
    "open_note_externally": "Notiz extern öffnen",
    "open_note_externally_title": "Die Datei wird in einer externen Anwendung geöffnet und auf Änderungen überwacht. Anschließend kannst du die geänderte Version wieder auf Trilium hochladen.",
    "open_note_custom": "Benutzerdefiniert Notiz öffnen",
    "import_files": "Dateien importieren",
    "export_note": "Notiz exportieren",
    "delete_note": "Notiz löschen",
    "print_note": "Notiz drucken",
    "save_revision": "Revision speichern",
    "convert_into_attachment_failed": "Konvertierung der Notiz '{{title}}' fehlgeschlagen.",
    "convert_into_attachment_successful": "Notiz '{{title}}' wurde als Anhang konvertiert.",
    "convert_into_attachment_prompt": "Bist du dir sicher, dass du die Notiz '{{title}}' in ein Anhang der übergeordneten Notiz konvertieren möchtest?"
  },
  "onclick_button": {
    "no_click_handler": "Das Schaltflächen-Widget „{{componentId}}“ hat keinen definierten Klick-Handler"
  },
  "protected_session_status": {
    "active": "Die geschützte Sitzung ist aktiv. Klicke hier, um die geschützte Sitzung zu verlassen.",
    "inactive": "Klicke hier, um die geschützte Sitzung aufzurufen"
  },
  "revisions_button": {
    "note_revisions": "Notizrevisionen"
  },
  "update_available": {
    "update_available": "Update verfügbar"
  },
  "note_launcher": {
    "this_launcher_doesnt_define_target_note": "Dieser Launcher definiert keine Zielnotiz."
  },
  "code_buttons": {
    "execute_button_title": "Skript ausführen",
    "trilium_api_docs_button_title": "Öffne die Trillium-API-Dokumentation",
    "save_to_note_button_title": "In die Notiz speichern",
    "opening_api_docs_message": "API-Dokumentation wird geöffnet...",
    "sql_console_saved_message": "SQL-Konsolennotiz wurde in {{note_path}} gespeichert"
  },
  "copy_image_reference_button": {
    "button_title": "Bildreferenz in die Zwischenablage kopieren, kann in eine Textnotiz eingefügt werden."
  },
  "hide_floating_buttons_button": {
    "button_title": "Schaltflächen ausblenden"
  },
  "show_floating_buttons_button": {
    "button_title": "Schaltflächen einblenden"
  },
  "svg_export_button": {
    "button_title": "Diagramm als SVG exportieren"
  },
  "relation_map_buttons": {
    "create_child_note_title": "Erstelle eine neue untergeordnete Notiz und füge sie dieser Beziehungskarte hinzu",
    "reset_pan_zoom_title": "Schwenken und Zoomen auf die ursprünglichen Koordinaten und Vergrößerung zurücksetzen",
    "zoom_in_title": "Hineinzoom",
    "zoom_out_title": "Herauszoomen"
  },
  "zpetne_odkazy": {
    "backlink": "{{count}} Backlink",
    "backlinks": "{{count}} Backlinks",
    "relation": "Beziehung"
  },
  "mobile_detail_menu": {
    "insert_child_note": "Untergeordnete Notiz einfügen",
    "delete_this_note": "Diese Notiz löschen",
    "error_cannot_get_branch_id": "BranchId für notePath „{{notePath}}“ kann nicht abgerufen werden.",
    "error_unrecognized_command": "Unbekannter Befehl {{command}}"
  },
  "note_icon": {
    "change_note_icon": "Notiz-Icon ändern",
    "category": "Kategorie:",
    "search": "Suche:",
    "reset-default": "Standard wiederherstellen"
  },
  "basic_properties": {
    "note_type": "Notiztyp",
    "editable": "Bearbeitbar",
    "basic_properties": "Grundlegende Eigenschaften"
  },
  "book_properties": {
    "view_type": "Ansichtstyp",
    "grid": "Gitter",
    "list": "Liste",
    "collapse_all_notes": "Alle Notizen einklappen",
    "expand_all_children": "Unternotizen ausklappen",
    "collapse": "Einklappen",
    "expand": "Ausklappen",
    "book_properties": "Bucheigenschaften",
    "invalid_view_type": "Ungültiger Ansichtstyp „{{type}}“"
  },
  "edited_notes": {
    "no_edited_notes_found": "An diesem Tag wurden noch keine Notizen bearbeitet...",
    "title": "Bearbeitete Notizen",
    "deleted": "(gelöscht)"
  },
  "file_properties": {
    "note_id": "Notiz-ID",
    "original_file_name": "Ursprünglicher Dateiname",
    "file_type": "Dateityp",
    "file_size": "Dateigröße",
    "download": "Herunterladen",
    "open": "Offen",
    "upload_new_revision": "Neue Revision hochladen",
    "upload_success": "Neue Dateirevision wurde hochgeladen.",
    "upload_failed": "Das Hochladen einer neuen Dateirevision ist fehlgeschlagen.",
    "title": "Datei"
  },
  "image_properties": {
    "original_file_name": "Ursprünglicher Dateiname",
    "file_type": "Dateityp",
    "file_size": "Dateigröße",
    "download": "Herunterladen",
    "open": "Offen",
    "copy_reference_to_clipboard": "Verweis in die Zwischenablage kopieren",
    "upload_new_revision": "Neue Revision hochladen",
    "upload_success": "Neue Bildrevision wurde hochgeladen.",
    "upload_failed": "Das Hochladen einer neuen Bildrevision ist fehlgeschlagen: {{message}}",
    "title": "Bild"
  },
  "inherited_attribute_list": {
    "title": "Geerbte Attribute",
    "no_inherited_attributes": "Keine geerbten Attribute."
  },
  "note_info_widget": {
    "note_id": "Notiz-ID",
    "created": "Erstellt",
    "modified": "Geändert",
    "type": "Typ",
    "note_size": "Notengröße",
    "note_size_info": "Die Notizgröße bietet eine grobe Schätzung des Speicherbedarfs für diese Notiz. Es berücksichtigt den Inhalt der Notiz und den Inhalt ihrer Notizrevisionen.",
    "calculate": "berechnen",
    "subtree_size": "(Teilbaumgröße: {{size}} in {{count}} Notizen)",
    "title": "Hinweisinfo"
  },
  "note_map": {
    "open_full": "Vollständig erweitern",
    "collapse": "Auf normale Größe reduzieren",
    "title": "Hinweiskarte"
  },
  "note_paths": {
    "title": "Hinweispfade",
    "clone_button": "Notiz an neuen Speicherort klonen...",
    "intro_placed": "Diese Notiz wird in den folgenden Pfaden abgelegt:",
    "intro_not_placed": "Diese Notiz ist noch nicht im Notizbaum platziert.",
    "outside_hoisted": "Dieser Pfad liegt außerhalb der fokusierten Notiz und du müssten den Fokus aufheben.",
    "archived": "Archiviert",
    "search": "Suchen"
  },
  "note_properties": {
    "this_note_was_originally_taken_from": "Diese Notiz stammt ursprünglich aus:",
    "info": "Info"
  },
  "owned_attribute_list": {
    "owned_attributes": "Eigene Attribute"
  },
  "promoted_attributes": {
    "promoted_attributes": "Übergebene Attribute",
    "url_placeholder": "http://website...",
    "open_external_link": "Externen Link öffnen",
    "unknown_label_type": "Unbekannter Labeltyp „{{type}}“",
    "unknown_attribute_type": "Unbekannter Attributtyp „{{type}}“",
    "add_new_attribute": "Neues Attribut hinzufügen",
    "remove_this_attribute": "Entferne dieses Attribut"
  },
  "script_executor": {
    "query": "Abfrage",
    "script": "Skript",
    "execute_query": "Abfrage ausführen",
    "execute_script": "Skript ausführen"
  },
  "search_definition": {
    "add_search_option": "Suchoption hinzufügen:",
    "search_string": "Suchzeichenfolge",
    "search_script": "Suchskript",
    "ancestor": "Vorfahr",
    "fast_search": "schnelle Suche",
    "fast_search_description": "Die Option „Schnellsuche“ deaktiviert die Volltextsuche von Notizinhalten, was die Suche in großen Datenbanken beschleunigen könnte.",
    "include_archived": "archiviert einschließen",
    "include_archived_notes_description": "Archivierte Notizen sind standardmäßig von den Suchergebnissen ausgeschlossen, mit dieser Option werden sie einbezogen.",
    "order_by": "Bestellen nach",
<<<<<<< HEAD
    "Limit": "Limit",
    "limit_description": "Begrenze die Anzahl der Ergebnisse",
    "debuggen": "debuggen",
=======
    "limit": "Limit",
    "limit_description": "Begrenzen Sie die Anzahl der Ergebnisse",
    "debug": "debuggen",
>>>>>>> cdf84906
    "debug_description": "Debug gibt zusätzliche Debuginformationen in die Konsole aus, um das Debuggen komplexer Abfragen zu erleichtern",
    "action": "Aktion",
    "search": "Suchen",
    "enter": "eingeben",
    "search_execute": "Aktionen suchen und ausführen",
    "save_to_note": "Als Notiz speichern",
    "search_parameters": "Suchparameter",
    "unknown_search_option": "Unbekannte Suchoption {{searchOptionName}}",
    "search_note_saved": "Suchnotiz wurde in {{-notePathTitle}} gespeichert",
    "actions_executed": "Aktionen wurden ausgeführt."
  },
  "similar_notes": {
    "title": "Ähnliche Notizen",
    "no_similar_notes_found": "Keine ähnlichen Notizen gefunden."
  },
  "abstract_search_option": {
    "remove_this_search_option": "Entferne diese Suchoption",
    "failed_rendering": "Fehler beim Rendern der Suchoption: {{dto}} mit Fehler: {{error}} {{stack}}"
  },
  "ancestor": {
<<<<<<< HEAD
    "label": "Vorfahre",
    "placeholder": "Suche nach einer Notiz anhand ihres Namens",
    "Tiefe_label": "Tiefe",
=======
    "label": "Vorfahr",
    "placeholder": "Suchen Sie nach einer Notiz anhand ihres Namens",
    "depth_label": "Tiefe",
>>>>>>> cdf84906
    "depth_doesnt_matter": "spielt keine Rolle",
    "depth_eq": "ist genau {{count}}",
    "direct_children": "direkte Kinder",
    "depth_gt": "ist größer als {{count}}",
    "depth_lt": "ist kleiner als {{count}}"
  },
  "debug": {
    "debug": "Debuggen",
    "debug_info": "Debug gibt zusätzliche Debuginformationen in die Konsole aus, um das Debuggen komplexer Abfragen zu erleichtern.",
    "access_info": "Um auf die Debug-Informationen zuzugreifen, führe die Abfrage aus und klicke oben links auf \"Backend-Log anzeigen\"."
  },
  "fast_search": {
    "fast_search": "Schnelle Suche",
    "description": "Die Option „Schnellsuche“ deaktiviert die Volltextsuche von Notizinhalten, was die Suche in großen Datenbanken beschleunigen könnte."
  },
  "include_archived_notes": {
    "include_archived_notes": "Füge archivierte Notizen hinzu"
  },
  "limit": {
    "limit": "Limit",
    "take_first_x_results": "Nehmen Sie nur die ersten X angegebenen Ergebnisse."
  },
  "order_by": {
    "order_by": "Bestellen nach",
    "relevancy": "Relevanz (Standard)",
    "title": "Titel",
    "date_created": "Erstellungsdatum",
    "date_modified": "Datum der letzten Änderung",
    "content_size": "Beachte die Inhaltsgröße",
    "content_and_attachments_size": "Beachte die Inhaltsgröße einschließlich der Anhänge",
    "content_and_attachments_and_revisions_size": "Beachte die Inhaltsgröße einschließlich Anhängen und Revisionen",
    "revision_count": "Anzahl der Revisionen",
    "children_count": "Anzahl der Kindernotizen",
    "parent_count": "Anzahl der Klone",
    "owned_label_count": "Anzahl der Etiketten",
    "owned_relation_count": "Anzahl der Beziehungen",
    "target_relation_count": "Anzahl der Beziehungen, die auf die Notiz abzielen",
    "random": "Zufällige Reihenfolge",
    "asc": "Aufsteigend (Standard)",
    "desc": "Absteigend"
  },
  "search_script": {
    "title": "Suchskript:",
    "placeholder": "Suche nach einer Notiz anhand ihres Namens",
    "description1": "Das Suchskript ermöglicht das Definieren von Suchergebnissen durch Ausführen eines Skripts. Dies bietet maximale Flexibilität, wenn die Standardsuche nicht ausreicht.",
    "description2": "Das Suchskript muss vom Typ \"Code\" und dem Subtyp \"JavaScript Backend\" sein. Das Skript muss ein Array von noteIds oder Notizen zurückgeben.",
    "example_title": "Siehe dir dieses Beispiel an:",
    "example_code": "// 1. Vorfiltern mit der Standardsuche\nconst candidateNotes = api.searchForNotes(\"#journal\"); \n\n// 2. Anwenden benutzerdefinierter Suchkriterien\nconst matchedNotes = candidateNotes\n    .filter(note => note.title.match(/[0-9]{1,2}\\. ?[0-9]{1,2}\\. ?[0-9]{4}/));\n\nreturn matchedNotes;",
    "note": "Beachte, dass Suchskript und Suchzeichenfolge nicht miteinander kombiniert werden können."
  },
  "search_string": {
    "title_column": "Suchbegriff:",
    "placeholder": "Volltextschlüsselwörter, #tag u003d Wert...",
    "search_syntax": "Suchsyntax",
    "also_see": "siehe auch",
    "complete_help": "Vollständige Hilfe zur Suchsyntax",
    "full_text_search": "Gebe einfach einen beliebigen Text für die Volltextsuche ein",
    "label_abc": "gibt Notizen mit der Bezeichnung abc zurück",
    "label_year": "Entspricht Notizen mit der Beschriftung Jahr und dem Wert 2019",
    "label_rock_pop": "Entspricht Noten, die sowohl Rock- als auch Pop-Bezeichnungen haben",
    "label_rock_or_pop": "Es darf nur eines der Labels vorhanden sein",
    "label_year_comparison": "numerischer Vergleich (auch >, >u003d, <).",
    "label_date_created": "Notizen, die im letzten Monat erstellt wurden",
    "error": "Suchfehler: {{error}}",
    "search_prefix": "Suche:"
  },
  "attachment_detail": {
    "open_help_page": "Hilfeseite zu Anhängen öffnen",
    "owning_note": "Hinweis zum Eigentümer:",
    "you_can_also_open": ", Du kannst auch das öffnen",
    "list_of_all_attachments": "Liste aller Anhänge",
    "attachment_deleted": "Dieser Anhang wurde gelöscht."
  },
  "attachment_list": {
    "open_help_page": "Hilfeseite zu Anhängen öffnen",
    "owning_note": "Hinweis zum Eigentümer:",
    "upload_attachments": "Anhänge hochladen",
    "no_attachments": "Diese Notiz enthält keine Anhänge."
  },
  "book": {
    "no_children_help": "Diese Notiz mit dem Notiztyp Buch besitzt keine Unternotizen, deshalb ist nichts zum Anzeigen vorhanden. Siehe <a href=\"https://triliumnext.github.io/Docs/Wiki/book-note.html\">Wiki</a> für mehr Details."
  },
  "editable_code": {
    "placeholder": "Gebe hier den Inhalt deiner Codenotiz ein..."
  },
  "editable_text": {
    "placeholder": "Gebe hier den Inhalt deiner Notiz ein..."
  },
  "empty": {
    "open_note_instruction": "Öffne eine Notiz, indem du den Titel der Notiz in die Eingabe unten eingibst oder eine Notiz in der Baumstruktur auswählst.",
    "search_placeholder": "Suche nach einer Notiz anhand ihres Namens",
    "enter_workspace": "Betrete den Arbeitsbereich {{title}}"
  },
  "file": {
    "file_preview_not_available": "Für dieses Dateiformat ist keine Dateivorschau verfügbar."
  },
  "protected_session": {
    "enter_password_instruction": "Um die geschützte Notiz anzuzeigen, musst du dein Passwort eingeben:",
    "start_session_button": "Starte eine geschützte Sitzung",
    "started": "Geschützte Sitzung gestartet.",
    "wrong_password": "Passwort flasch.",
    "protecting-finished-successfully": "Geschützt erfolgreich beendet.",
    "unprotecting-finished-successfully": "Ungeschützt erfolgreich beendet.",
    "protecting-in-progress": "Schützen läuft: {{count}}",
    "unprotecting-in-progress-count": "Entschützen läuft: {{count}}",
    "protecting-title": "Geschützt-Status",
    "unprotecting-title": "Ungeschützt-Status"
  },
  "relation_map": {
    "open_in_new_tab": "In neuem Tab öffnen",
    "remove_note": "Notiz entfernen",
    "edit_title": "Titel bearbeiten",
    "rename_note": "Notiz umbenennen",
    "enter_new_title": "Gebe einen neuen Notiztitel ein:",
    "remove_relation": "Beziehung entfernen",
    "confirm_remove_relation": "Bist du sicher, dass du die Beziehung entfernen möchtest?",
    "specify_new_relation_name": "Gebe den neuen Beziehungsnamen an (erlaubte Zeichen: alphanumerisch, Doppelpunkt und Unterstrich):",
    "connection_exists": "Die Verbindung „{{name}}“ zwischen diesen Notizen besteht bereits.",
    "start_dragging_relations": "Beginne hier mit dem Ziehen von Beziehungen und lege sie auf einer anderen Notiz ab.",
    "note_not_found": "Hinweis {{noteId}} nicht gefunden!",
    "cannot_match_transform": "Transformation kann nicht übereinstimmen: {{transform}}",
    "note_already_in_diagram": "Die Notiz \"{{title}}\" ist schon im Diagram.",
    "enter_title_of_new_note": "Gebe den Titel der neuen Notiz ein",
    "default_new_note_title": "neue Notiz",
    "click_on_canvas_to_place_new_note": "Klicke auf den Canvas, um eine neue Notiz zu platzieren"
  },
  "render": {
    "note_detail_render_help_1": "Dieser Hilfehinweis wird angezeigt, da dieser Hinweis vom Typ „HTML rendern“ nicht über die erforderliche Beziehung verfügt, um ordnungsgemäß zu funktionieren.",
    "note_detail_render_help_2": "Render-HTML-Notiztyp wird benutzt für <a class=\"external\" href=\"https://triliumnext.github.io/Docs/Wiki/scripts.html\">scripting</a>. Kurzgesagt, du hast ein HTML-Code-Notiz (optional mit JavaScript) und diese Notiz rendert es. Damit es funktioniert, musst du eine a <a class=\"external\" href=\"https://triliumnext.github.io/Docs/Wiki/attributes.html\">Beziehung</a> namens \"renderNote\" zeigend auf die HTML-Notiz zum rendern definieren."
  },
  "web_view": {
    "web_view": "Webansicht",
    "embed_websites": "Hinweis vom Typ Web View ermöglicht das Einbetten von Websites in Trilium.",
    "create_label": "To start, please create a label with a URL address you want to embed, e.g. #webViewSrc=\"https://www.google.com\"",
    "disclaimer": "Haftungsausschluss zum experimentellen Status",
    "experimental_note": "Web View ist ein experimenteller Notiztyp und könnte in Zukunft entfernt oder grundlegend geändert werden. Web View funktioniert auch nur im Desktop-Build."
  },
  "backend_log": {
    "refresh": "Aktualisieren"
  },
  "consistency_checks": {
    "title": "Konsistenzprüfungen",
    "find_and_fix_button": "Finde und behebe die Konsistenzprobleme",
    "finding_and_fixing_message": "Konsistenzprobleme finden und beheben...",
    "issues_fixed_message": "Konsistenzprobleme sollten behoben werden."
  },
  "database_anonymization": {
    "title": "Datenbankanonymisierung",
    "full_anonymization": "Vollständige Anonymisierung",
    "full_anonymization_description": "Durch diese Aktion wird eine neue Kopie der Datenbank erstellt und anonymisiert (der gesamte Notizinhalt wird entfernt und nur die Struktur und einige nicht vertrauliche Metadaten bleiben übrig), sodass sie zu Debugging-Zwecken online geteilt werden kann, ohne befürchten zu müssen, dass Ihre persönlichen Daten verloren gehen.",
    "save_fully_anonymized_database": "Speichere eine vollständig anonymisierte Datenbank",
    "light_anonymization": "Leichte Anonymisierung",
    "light_anonymization_description": "Durch diese Aktion wird eine neue Kopie der Datenbank erstellt und eine leichte Anonymisierung vorgenommen – insbesondere wird nur der Inhalt aller Notizen entfernt, Titel und Attribute bleiben jedoch erhalten. Darüber hinaus bleiben benutzerdefinierte JS-Frontend-/Backend-Skriptnotizen und benutzerdefinierte Widgets erhalten. Dies bietet mehr Kontext zum Debuggen der Probleme.",
    "choose_anonymization": "Du kannst selbst entscheiden, ob du eine vollständig oder leicht anonymisierte Datenbank bereitstellen möchten. Selbst eine vollständig anonymisierte Datenbank ist sehr nützlich. In einigen Fällen kann jedoch eine leicht anonymisierte Datenbank den Prozess der Fehlererkennung und -behebung beschleunigen.",
    "save_lightly_anonymized_database": "Speichere eine leicht anonymisierte Datenbank",
    "existing_anonymized_databases": "Vorhandene anonymisierte Datenbanken",
    "creating_fully_anonymized_database": "Vollständig anonymisierte Datenbank erstellen...",
    "creating_lightly_anonymized_database": "Erstellen einer leicht anonymisierten Datenbank...",
    "error_creating_anonymized_database": "Die anonymisierte Datenbank konnte nicht erstellt werden. Überprüfe die Backend-Protokolle auf Details",
    "successfully_created_fully_anonymized_database": "Vollständig anonymisierte Datenbank in {{anonymizedFilePath}} erstellt",
    "successfully_created_lightly_anonymized_database": "Leicht anonymisierte Datenbank in {{anonymizedFilePath}} erstellt",
    "no_anonymized_database_yet": "Noch keine anonymisierte Datenbank"
  },
  "database_integrity_check": {
    "title": "Datenbankintegritätsprüfung",
    "description": "Dadurch wird überprüft, ob die Datenbank auf SQLite-Ebene nicht beschädigt ist. Abhängig von der DB-Größe kann es einige Zeit dauern.",
    "check_button": "Überprüfe die Datenbankintegrität",
    "checking_integrity": "Datenbankintegrität prüfen...",
    "integrity_check_succeeded": "Integritätsprüfung erfolgreich – keine Probleme gefunden.",
    "integrity_check_failed": "Integritätsprüfung fehlgeschlagen: {{results}}"
  },
  "sync": {
    "title": "Synchronisieren",
    "force_full_sync_button": "Vollständige Synchronisierung erzwingen",
    "fill_entity_changes_button": "Entitätsänderungsdatensätze füllen",
    "full_sync_triggered": "Vollständige Synchronisierung ausgelöst",
    "filling_entity_changes": "Entitätsänderungszeilen werden gefüllt...",
    "sync_rows_filled_successfully": "Synchronisierungszeilen erfolgreich gefüllt",
    "finished-successfully": "Synchronisierung erfolgreich beendet.",
    "failed": "Synchronisierung fehlgeschlagen: {{message}}"
  },
  "vacuum_database": {
    "title": "Vakuumdatenbank",
    "description": "Dadurch wird die Datenbank neu erstellt, was normalerweise zu einer kleineren Datenbankdatei führt. Es werden keine Daten tatsächlich geändert.",
    "button_text": "Vakuumdatenbank",
    "vacuuming_database": "Datenbank wird geleert...",
    "database_vacuumed": "Die Datenbank wurde geleert"
  },
  "fonts": {
    "theme_defined": "Thema definiert",
    "fonts": "Schriftarten",
    "main_font": "Handschrift",
    "font_family": "Schriftfamilie",
    "size": "Größe",
    "note_tree_font": "Hinweisbaum-Schriftart",
    "note_detail_font": "Hinweis-Detail-Schriftart",
    "monospace_font": "Minivan (Code) Schriftart",
    "note_tree_and_detail_font_sizing": "Beachte, dass die Größe der Baum- und Detailschriftarten relativ zur Hauptschriftgrößeneinstellung ist.",
    "not_all_fonts_available": "Möglicherweise sind nicht alle aufgelisteten Schriftarten auf Ihrem System verfügbar.",
    "apply_font_changes": "Um Schriftartänderungen zu übernehmen, klicke auf",
    "reload_frontend": "Frontend neu laden"
  },
  "max_content_width": {
    "title": "Inhaltsbreite",
    "default_description": "Trilium begrenzt standardmäßig die maximale Inhaltsbreite, um die Lesbarkeit für maximierte Bildschirme auf Breitbildschirmen zu verbessern.",
    "max_width_label": "Maximale Inhaltsbreite in Pixel",
    "apply_changes_description": "Um Änderungen an der Inhaltsbreite anzuwenden, klicke auf",
    "reload_button": "Frontend neu laden",
    "reload_description": "Änderungen an den Darstellungsoptionen"
  },
  "native_title_bar": {
    "title": "Native Titelleiste (App-Neustart erforderlich)",
    "enabled": "ermöglicht",
    "disabled": "deaktiviert"
  },
  "ribbon": {
    "widgets": "Multifunktionsleisten-Widgets",
    "promoted_attributes_message": "Die Multifunktionsleisten-Registerkarte „Heraufgestufte Attribute“ wird automatisch geöffnet, wenn in der Notiz heraufgestufte Attribute vorhanden sind",
    "edited_notes_message": "Die Multifunktionsleisten-Registerkarte „Bearbeitete Notizen“ wird bei Tagesnotizen automatisch geöffnet"
  },
  "theme": {
    "title": "Thema",
    "theme_label": "Thema",
    "override_theme_fonts_label": "Theme-Schriftarten überschreiben",
    "light_theme": "Licht",
    "dark_theme": "Dunkel"
  },
  "zoom_factor": {
    "title": "Zoomfaktor (nur Desktop-Build)",
    "description": "Das Zoomen kann auch mit den Tastenkombinationen STRG+- und STRG+u003d gesteuert werden."
  },
  "code_auto_read_only_size": {
    "title": "Automatische schreibgeschützte Größe",
    "description": "Die automatische schreibgeschützte Notizgröße ist die Größe, ab der Notizen im schreibgeschützten Modus angezeigt werden (aus Leistungsgründen).",
    "label": "Automatische schreibgeschützte Größe (Codenotizen)"
  },
  "code_mime_types": {
    "title": "Verfügbare MIME-Typen im Dropdown-Menü"
  },
  "vim_key_bindings": {
    "use_vim_keybindings_in_code_notes": "Verwende VIM-Tastenkombinationen in Codenotizen (kein Ex-Modus)",
    "enable_vim_keybindings": "Aktiviere Vim-Tastenkombinationen"
  },
  "wrap_lines": {
    "wrap_lines_in_code_notes": "Zeilen in Codenotizen umbrechen",
    "enable_line_wrap": "Zeilenumbruch aktivieren (Änderung erfordert möglicherweise ein Neuladen des Frontends, um wirksam zu werden)"
  },
  "images": {
    "images_section_title": "Bilder",
    "download_images_automatically": "Lade Bilder automatisch herunter, um sie offline zu verwenden.",
    "download_images_description": "Eingefügter HTML-Code kann Verweise auf Online-Bilder enthalten. Trilium findet diese Verweise und lädt die Bilder herunter, sodass sie offline verfügbar sind.",
    "enable_image_compression": "Bildkomprimierung aktivieren",
    "max_image_dimensions": "Maximale Breite/Höhe eines Bildes in Pixel (die Größe des Bildes wird geändert, wenn es diese Einstellung überschreitet).",
    "jpeg_quality_description": "JPEG-Qualität (10 – schlechteste Qualität, 100 – beste Qualität, 50 – 85 wird empfohlen)"
  },
  "attachment_erasure_timeout": {
    "attachment_erasure_timeout": "Zeitüberschreitung beim Löschen von Anhängen",
    "attachment_auto_deletion_description": "Anhänge werden automatisch gelöscht (und gelöscht), wenn sie nach einer definierten Zeitspanne nicht mehr in ihrer Notiz referenziert werden.",
    "erase_attachments_after_x_seconds": "Anhänge nach X Sekunden löschen, nachdem sie nicht in der Notiz verwendet wurden",
    "manual_erasing_description": "Du kannst das Löschen auch manuell auslösen (ohne Berücksichtigung des oben definierten Timeouts):",
    "erase_unused_attachments_now": "Lösche jetzt nicht verwendete Anhangnotizen",
    "unused_attachments_erased": "Nicht verwendete Anhänge wurden gelöscht."
  },
  "network_connections": {
    "network_connections_title": "Netzwerkverbindungen",
    "check_for_updates": "Suche automatisch nach Updates"
  },
  "note_erasure_timeout": {
    "note_erasure_timeout_title": "Beachte das Zeitlimit für die Löschung",
    "note_erasure_description": "Deleted notes (and attributes, revisions...) are at first only marked as deleted and it is possible to recover them from Recent Notes dialog. After a period of time, deleted notes are \"erased\" which means their content is not recoverable anymore. This setting allows you to configure the length of the period between deleting and erasing the note.",
    "erase_notes_after_x_seconds": "Notizen nach X Sekunden löschen",
    "manual_erasing_description": "Du kannst das Löschen auch manuell auslösen (ohne Berücksichtigung des oben definierten Timeouts):",
    "erase_deleted_notes_now": "Jetzt gelöschte Notizen löschen",
    "deleted_notes_erased": "Gelöschte Notizen wurden gelöscht."
  },
  "revisions_snapshot_interval": {
    "note_revisions_snapshot_interval_title": "Snapshot-Intervall für Notizrevisionen",
    "note_revisions_snapshot_description": "Das Snapshot-Zeitintervall für Notizrevisionen ist die Zeit in Sekunden, nach der eine neue Notizrevision erstellt wird. Weitere Informationen findest du im <a href=\"https://triliumnext.github.io/Docs/Wiki/note-revisions.html\" class=\"external\">Wiki</a>.",
    "snapshot_time_interval_label": "Zeitintervall für Notiz-Revisions-Snapshot (in Sekunden)"
  },
  "revisions_snapshot_limit": {
    "note_revisions_snapshot_limit_title": "Limit für Notizrevision-Snapshots",
    "note_revisions_snapshot_limit_description": "Das Limit für Notizrevision-Snapshots bezieht sich auf die maximale Anzahl von Revisionen, die für jede Notiz gespeichert werden können. Dabei bedeutet -1, dass es kein Limit gibt, und 0 bedeutet, dass alle Revisionen gelöscht werden. Du kannst das maximale Limit für Revisionen einer einzelnen Notiz über das Label #versioningLimit festlegen.",
    "snapshot_number_limit_label": "Limit der Notizrevision-Snapshots:",
    "erase_excess_revision_snapshots": "Überschüssige Revision-Snapshots jetzt löschen",
    "erase_excess_revision_snapshots_prompt": "Überschüssige Revision-Snapshots wurden gelöscht."
  },
  "search_engine": {
    "title": "Suchmaschine",
    "custom_search_engine_info": "Für eine benutzerdefinierte Suchmaschine müssen sowohl ein Name als auch eine URL festgelegt werden. Wenn keine dieser Optionen festgelegt ist, wird DuckDuckGo als Standardsuchmaschine verwendet.",
    "predefined_templates_label": "Vordefinierte Suchmaschinenvorlagen",
    "bing": "Bing",
    "baidu": "Baidu",
    "duckduckgo": "DuckDuckGo",
    "google": "Google",
    "custom_name_label": "Benutzerdefinierter Suchmaschinenname",
    "custom_name_placeholder": "Passe den Suchmaschinennamen an",
    "custom_url_label": "Die benutzerdefinierte Suchmaschinen-URL sollte {keyword} als Platzhalter für den Suchbegriff enthalten.",
    "custom_url_placeholder": "Passe die Suchmaschinen-URL an",
    "save_button": "Speichern"
  },
  "tray": {
    "title": "Systemablage",
    "enable_tray": "Tray aktivieren (Trilium muss neu gestartet werden, damit diese Änderung wirksam wird)"
  },
  "heading_style": {
    "title": "Überschriftenstil",
    "plain": "Schmucklos",
    "underline": "Unterstreichen",
    "markdown": "Markdown-Stil"
  },
  "highlights_list": {
    "title": "Highlights-Liste",
    "description": "Du kannst die im rechten Bereich angezeigte Highlights-Liste anpassen:",
    "bold": "Fettgedruckter Text",
    "italic": "Kursiver Text",
    "underline": "Unterstrichener Text",
    "color": "Farbiger Text",
    "bg_color": "Text mit Hintergrundfarbe",
    "visibility_title": "Sichtbarkeit der Highlights-Liste",
    "visibility_description": "Du kannst das Hervorhebungs-Widget pro Notiz ausblenden, indem du die Beschriftung #hideHighlightWidget hinzufügst.",
    "shortcut_info": "Du kannst eine Tastenkombination zum schnellen Umschalten des rechten Bereichs (einschließlich Hervorhebungen) in den Optionen -> Tastenkombinationen konfigurieren (Name „toggleRightPane“)."
  },
  "table_of_contents": {
    "title": "Inhaltsverzeichnis",
    "description": "Das Inhaltsverzeichnis wird in Textnotizen angezeigt, wenn die Notiz mehr als eine definierte Anzahl von Überschriften enthält. Du kannst diese Nummer anpassen:",
    "disable_info": "Du kannst diese Option auch verwenden, um TOC effektiv zu deaktivieren, indem du eine sehr hohe Zahl festlegst.",
    "shortcut_info": "Du kannst eine Tastenkombination zum schnellen Umschalten des rechten Bereichs (einschließlich Inhaltsverzeichnis) unter Optionen -> Tastenkombinationen konfigurieren (Name „toggleRightPane“)."
  },
  "text_auto_read_only_size": {
    "title": "Automatische schreibgeschützte Größe",
    "description": "Die automatische schreibgeschützte Notizgröße ist die Größe, ab der Notizen im schreibgeschützten Modus angezeigt werden (aus Leistungsgründen).",
    "label": "Automatische schreibgeschützte Größe (Textnotizen)"
  },
  "i18n": {
    "title": "Lokalisierung",
    "language": "Sprache",
    "first-day-of-the-week": "Erster Tag der Woche",
    "sunday": "Sonntag",
    "monday": "Montag"
  },
  "backup": {
    "automatic_backup": "Automatische Sicherung",
    "automatic_backup_description": "Trilium kann die Datenbank automatisch sichern:",
    "enable_daily_backup": "Aktiviere die tägliche Sicherung",
    "enable_weekly_backup": "Aktiviere die wöchentliche Sicherung",
    "enable_monthly_backup": "Aktiviere die monatliche Sicherung",
    "backup_recommendation": "Es wird empfohlen, die Sicherung aktiviert zu lassen. Dies kann jedoch bei großen Datenbanken und/oder langsamen Speichergeräten den Anwendungsstart verlangsamen.",
    "backup_now": "Jetzt sichern",
    "backup_database_now": "Jetzt Datenbank sichern",
    "existing_backups": "Vorhandene Backups",
    "database_backed_up_to": "Die Datenbank wurde gesichert",
    "no_backup_yet": "noch kein Backup"
  },
  "etapi": {
    "title": "ETAPI",
    "description": "ETAPI ist eine REST-API, die für den programmgesteuerten Zugriff auf die Trilium-Instanz ohne Benutzeroberfläche verwendet wird.",
<<<<<<< HEAD
    "see_more": "Weitere Details findest du unter",
    "wiki": "Woche",
    "and": "und",
=======
    "see_more": "Weitere Details finden Sie unter",
    "and": "Und",
>>>>>>> cdf84906
    "openapi_spec": "ETAPI OpenAPI-Spezifikation",
    "create_token": "Erstelle ein neues ETAPI-Token",
    "existing_tokens": "Vorhandene Token",
    "no_tokens_yet": "Es sind noch keine Token vorhanden. Klicke auf die Schaltfläche oben, um eine zu erstellen.",
    "token_name": "Tokenname",
    "created": "Erstellt",
    "actions": "Aktionen",
    "new_token_title": "Neuer ETAPI-Token",
    "new_token_message": "Bitte gebe en Namen des neuen Tokens ein",
    "default_token_name": "neues Token",
    "error_empty_name": "Der Tokenname darf nicht leer sein",
    "token_created_title": "ETAPI-Token erstellt",
    "token_created_message": "Kopiere den erstellten Token in die Zwischenablage. Trilium speichert den Token gehasht und dies ist das letzte Mal, dass du ihn siehst.",
    "rename_token": "Benenne dieses Token um",
    "delete_token": "Dieses Token löschen/deaktivieren",
    "rename_token_title": "Token umbenennen",
    "rename_token_message": "Bitte gebe den Namen des neuen Tokens ein",
    "delete_token_confirmation": "Bist du sicher, dass den ETAPI token \"{{name}}\" löschen möchstest?"
  },
  "options_widget": {
    "options_status": "Optionsstatus",
    "options_change_saved": "Die Änderung der Optionen wurde gespeichert."
  },
  "password": {
    "heading": "Passwort",
    "alert_message": "Bitte merke dir dein neues Passwort gut. Das Passwort wird zum Anmelden bei der Weboberfläche und zum Verschlüsseln geschützter Notizen verwendet. Wenn du dein Passwort vergisst, gehen alle deine geschützten Notizen für immer verloren.",
    "reset_link": "Klicke hier, um es zurückzusetzen.",
    "old_password": "Altes Passwort",
    "new_password": "Neues Passwort",
    "new_password_confirmation": "Neue Passwortbestätigung",
    "change_password": "Kennwort ändern",
    "protected_session_timeout": "Zeitüberschreitung der geschützten Sitzung",
    "protected_session_timeout_description": "Das Zeitlimit für geschützte Sitzungen ist ein Zeitraum, nach dem die geschützte Sitzung aus dem Speicher des Browsers gelöscht wird. Dies wird ab der letzten Interaktion mit geschützten Notizen gemessen. Sehen",
<<<<<<< HEAD
    "wiki": "Wiki",
=======
>>>>>>> cdf84906
    "for_more_info": "für weitere Informationen.",
    "protected_session_timeout_label": "Zeitüberschreitung der geschützten Sitzung (in Sekunden)",
    "reset_confirmation": "Durch das Zurücksetzen des Passworts verlierst du für immer den Zugriff auf alle Ihre bestehenden geschützten Notizen. Möchtest du das Passwort wirklich zurücksetzen?",
    "reset_success_message": "Das Passwort wurde zurückgesetzt. Bitte lege ein neues Passwort fest",
    "change_password_heading": "Kennwort ändern",
    "set_password_heading": "Passwort festlegen",
    "set_password": "Passwort festlegen",
    "password_mismatch": "Neue Passwörter sind nicht dasselbe.",
    "password_changed_success": "Das Passwort wurde geändert. Trilium wird neu geladen, nachdem du auf OK geklickt hast."
  },
  "shortcuts": {
    "keyboard_shortcuts": "Tastaturkürzel",
    "multiple_shortcuts": "Mehrere Tastenkombinationen für dieselbe Aktion können durch Komma getrennt werden.",
    "electron_documentation": "Siehe <a href=\"https://www.electronjs.org/docs/latest/api/accelerator\">Electron documentation</a> für verfügbare Modifier und key codes.",
    "type_text_to_filter": "Gebe Text ein, um Verknüpfungen zu filtern...",
    "action_name": "Aktionsname",
    "shortcuts": "Tastenkürzel",
    "default_shortcuts": "Standardtastenkürzel",
    "description": "Beschreibung",
    "reload_app": "Lade die App neu, um die Änderungen zu übernehmen",
    "set_all_to_default": "Setze alle Verknüpfungen auf die Standardeinstellungen",
    "confirm_reset": "Möchtest du wirklich alle Tastaturkürzel auf die Standardeinstellungen zurücksetzen?"
  },
  "spellcheck": {
    "title": "Rechtschreibprüfung",
    "description": "Diese Optionen gelten nur für Desktop-Builds. Browser verwenden ihre eigene native Rechtschreibprüfung.",
    "enable": "Aktiviere die Rechtschreibprüfung",
    "language_code_label": "Sprachcode(s)",
    "language_code_placeholder": "zum Beispiel \"en-US\", \"de-AT\"",
    "multiple_languages_info": "Mehrere Sprachen können mit einem Komma getrennt werden z.B. \"en-US, de-DE, cs\". ",
    "available_language_codes_label": "Verfügbare Sprachcodes:",
    "restart-required": "Änderungen an den Rechtschreibprüfungsoptionen werden nach dem Neustart der Anwendung wirksam."
  },
  "sync_2": {
    "config_title": "Synchronisierungskonfiguration",
    "server_address": "Adresse der Serverinstanz",
    "timeout": "Synchronisierungs-Timeout (Millisekunden)",
    "proxy_label": "Proxyserver synchronisieren (optional)",
    "note": "Notiz",
    "note_description": "Wenn du die Proxy-Einstellung leer lässt, wird der System-Proxy verwendet (gilt nur für Desktop-/Electron-Build).",
    "special_value_description": "Ein weiterer besonderer Wert ist <code>noproxy</code>, der das Ignorieren sogar des System-Proxys erzwingt und <code>NODE_TLS_REJECT_UNAUTHORIZED</code> respektiert.",
    "save": "Speichern",
    "help": "Helfen",
    "test_title": "Synchronisierungstest",
    "test_description": "Dadurch werden die Verbindung und der Handshake zum Synchronisierungsserver getestet. Wenn der Synchronisierungsserver nicht initialisiert ist, wird er dadurch für die Synchronisierung mit dem lokalen Dokument eingerichtet.",
    "test_button": "Teste die Synchronisierung",
    "handshake_failed": "Handshake des Synchronisierungsservers fehlgeschlagen, Fehler: {{message}}"
  },
  "api_log": {
    "close": "Schließen"
  },
  "attachment_detail_2": {
    "will_be_deleted_in": "Dieser Anhang wird in {{time}} automatisch gelöscht",
    "will_be_deleted_soon": "Dieser Anhang wird bald automatisch gelöscht",
    "deletion_reason": ", da der Anhang nicht im Inhalt der Notiz verlinkt ist. Um das Löschen zu verhindern, füge den Anhangslink wieder in den Inhalt ein oder wandel den Anhang in eine Notiz um.",
    "role_and_size": "Rolle: {{role}}, Größe: {{size}}",
    "link_copied": "Anhangslink in die Zwischenablage kopiert.",
    "unrecognized_role": "Unbekannte Anhangsrolle „{{role}}“."
  },
  "bookmark_switch": {
    "bookmark": "Lesezeichen",
    "bookmark_this_note": "Setze ein Lesezeichen für diese Notiz im linken Seitenbereich",
    "remove_bookmark": "Lesezeichen entfernen"
  },
  "editability_select": {
    "auto": "Auto",
    "read_only": "Schreibgeschützt",
    "always_editable": "Immer editierbar",
    "note_is_editable": "Die Notiz kann bearbeitet werden, wenn sie nicht zu lang ist.",
    "note_is_read_only": "Die Notiz ist schreibgeschützt, kann aber per Knopfdruck bearbeitet werden.",
    "note_is_always_editable": "Die Notiz kann immer bearbeitet werden, unabhängig von ihrer Länge."
  },
  "note-map": {
    "button-link-map": "Beziehungskarte",
    "button-tree-map": "Baumkarte"
  },
  "tree-context-menu": {
    "open-in-a-new-tab": "In neuem Tab öffnen",
    "open-in-a-new-split": "In neuem Split öffnen",
    "insert-note-after": "Notiz dahinter einfügen",
    "insert-child-note": "Unternotiz einfügen",
    "delete": "Löschen",
    "search-in-subtree": "Im Notizbaum suchen",
    "hoist-note": "Notiz-Fokus setzen",
    "unhoist-note": "Notiz-Fokus aufheben",
    "edit-branch-prefix": "Zweig-Präfix bearbeiten",
    "advanced": "Erweitert",
    "expand-subtree": "Notizbaum ausklappen",
    "collapse-subtree": "Notizbaum einklappen",
    "sort-by": "Sortieren nach...",
    "recent-changes-in-subtree": "Kürzliche Änderungen im Notizbaum",
    "convert-to-attachment": "Als Anhang konvertieren",
    "copy-note-path-to-clipboard": "Notiz-Pfad in die Zwischenablage kopieren",
    "protect-subtree": "Notizbaum schützen",
    "unprotect-subtree": "Notizenbaum-Schutz aufheben",
    "copy-clone": "Kopieren / Klonen",
    "clone-to": "Klonen nach...",
    "cut": "Ausschneiden",
    "move-to": "Verschieben nach...",
    "paste-into": "Als Unternotiz einfügen",
    "paste-after": "Danach einfügen",
    "duplicate-subtree": "Notizbaum duplizieren",
    "export": "Exportieren",
    "import-into-note": "In Notiz importieren",
    "apply-bulk-actions": "Massenaktionen ausführen",
    "converted-to-attachments": "{{count}} Notizen wurden als Anhang konvertiert.",
    "convert-to-attachment-confirm": "Bist du sicher, dass du die ausgewählten Notizen in Anhänge ihrer übergeordneten Notizen umwandeln möchtest?"
  },
  "shared_info": {
    "shared_publicly": "Diese Notiz ist öffentlich geteilt auf",
    "shared_locally": "Diese Notiz ist lokal geteilt auf",
    "help_link": "Für Hilfe besuche <a href=\"https://triliumnext.github.io/Docs/Wiki/sharing.html\">wiki</a>."
  },
  "note_types": {
    "text": "Text",
    "code": "Code",
    "saved-search": "Gespeicherte Such-Notiz",
    "relation-map": "Beziehungskarte",
    "note-map": "Notizkarte",
    "render-note": "Render Notiz",
    "book": "Buch",
    "mermaid-diagram": "Mermaid Diagram",
    "canvas": "Canvas",
    "web-view": "Webansicht",
    "mind-map": "Mind Map (Beta)",
    "file": "Datei",
    "image": "Bild",
    "launcher": "Launcher",
    "doc": "Dokument",
    "widget": "Widget",
    "confirm-change": "Es is nicht empfehlenswert den Notiz-Typ zu ändern, wenn der Inhalt der Notiz nicht leer ist. Möchtest du dennoch fortfahren?"
  },
  "protect_note": {
    "toggle-on": "Notiz schützen",
    "toggle-off": "Notizschutz aufheben",
    "toggle-on-hint": "Notiz ist ungeschützt, klicken, um sie zu schützen",
    "toggle-off-hint": "Notiz ist geschützt, klicken, um den Schutz aufzuheben"
  },
  "shared_switch": {
    "shared": "Teilen",
    "toggle-on-title": "Notiz teilen",
    "toggle-off-title": "Notiz-Freigabe aufheben",
    "shared-branch": "Diese Notiz existiert nur als geteilte Notiz, das Aufheben der Freigabe würde sie löschen. Möchtest du fortfahren und die Notiz damit löschen?",
    "inherited": "Die Notiz kann hier nicht von der Freigabe entfernt werden, da sie über Vererbung von einer übergeordneten Notiz geteilt wird."
  },
  "template_switch": {
    "template": "Vorlage",
    "toggle-on-hint": "Notiz zu einer Vorlage machen",
    "toggle-off-hint": "Entferne die Notiz als Vorlage"
  },
  "open-help-page": "Hilfeseite öffnen",
  "find": {
    "case_sensitive": "Groß-/Kleinschreibung beachten",
    "match_words": "Wörter genau übereinstimmen"
  },
  "highlights_list_2": {
    "title": "Hervorhebungs-Liste",
    "options": "Optionen"
  },
  "mermaid": {
    "diagram_error": "Das Diagramm konnte nicht angezeigt werden. Siehe <a href=\"https://mermaid-js.github.io/mermaid/#/flowchart?id=graph\">Hilfe und Beispiele</a>."
  },
  "quick-search": {
    "placeholder": "Schnellsuche",
    "searching": "Suche läuft…",
    "no-results": "Keine Ergebnisse gefunden",
    "more-results": "... und {{number}} weitere Ergebnisse.",
    "show-in-full-search": "In der vollständigen Suche anzeigen"
  },
  "note_tree": {
    "collapse-title": "Notizbaum zusammenklappen",
    "scroll-active-title": "Zur aktiven Notiz scrollen",
    "tree-settings-title": "Baum-Einstellungen",
    "hide-archived-notes": "Archivierte Notizen ausblenden",
    "automatically-collapse-notes": "Notizen automatisch zusammenklappen",
    "automatically-collapse-notes-title": "Notizen werden nach einer Inaktivitätsperiode automatisch zusammengeklappt, um den Baum zu entlasten.",
    "save-changes": "Änderungen speichern und anwenden",
    "auto-collapsing-notes-after-inactivity": "Automatisches Zusammenklappen von Notizen nach Inaktivität…",
    "saved-search-note-refreshed": "Gespeicherte Such-Notiz wurde aktualisiert."
  },
  "title_bar_buttons": {
    "window-on-top": "Dieses Fenster immer oben halten."
  },
  "note_detail": {
    "could_not_find_typewidget": "Konnte typeWidget für Typ ‚{{type}}‘ nicht finden"
  },
  "note_title": {
    "placeholder": "Titel der Notiz hier eingeben…"
  },
  "search_result": {
    "no_notes_found": "Es wurden keine Notizen mit den angegebenen Suchparametern gefunden.",
    "search_not_executed": "Die Suche wurde noch nicht ausgeführt. Klicke oben auf „Suchen“, um die Ergebnisse anzuzeigen."
  },
  "spacer": {
    "configure_launchbar": "Startleiste konfigurieren"
  },
  "sql_result": {
    "no_rows": "Es wurden keine Zeilen für diese Abfrage zurückgegeben"
  },
  "sql_table_schemas": {
    "tables": "Tabellen"
  },
  "tab_row": {
    "close_tab": "Tab schließen",
    "add_new_tab": "Neuen Tab hinzufügen",
    "close": "Schließen",
    "close_other_tabs": "Andere Tabs schließen",
    "close_right_tabs": "Tabs rechts schließen",
    "close_all_tabs": "Alle Tabs schließen",
    "move_tab_to_new_window": "Tab in neues Fenster verschieben",
    "new_tab": "Neuer Tab"
  },
  "toc": {
    "table_of_contents": "Inhaltsverzeichnis",
    "options": "Optionen"
  },
  "watched_file_update_status": {
    "file_last_modified": "Datei <code class=\"file-path\"></code> wurde zuletzt geändert am <span class=\"file-last-modified\"></span>.",
    "upload_modified_file": "Modifizierte Datei hochladen",
    "ignore_this_change": "Diese Änderung ignorieren"
  },
  "app_context": {
    "please_wait_for_save": "Bitte warte ein paar Sekunden, bis das Speichern abgeschlossen ist, und versuche es dann erneut."
  },
  "note_create": {
    "duplicated": "Notiz ‚{{title}}‘ wurde dupliziert."
  },
  "image": {
    "copied-to-clipboard": "Ein Verweis auf das Bild wurde in die Zwischenablage kopiert. Dieser kann in eine beliebige Textnotiz eingefügt werden.",
    "cannot-copy": "Das Bild konnte nicht in die Zwischenablage kopiert werden."
  },
  "clipboard": {
    "cut": "Notiz(en) wurden in die Zwischenablage ausgeschnitten.",
    "copied": "Notiz(en) wurden in die Zwischenablage kopiert."
  },
  "entrypoints": {
    "note-revision-created": "Notizrevision wurde erstellt.",
    "note-executed": "Notiz wurde ausgeführt.",
    "sql-error": "Fehler bei der Ausführung der SQL-Abfrage: {{message}}"
  },
  "branches": {
    "cannot-move-notes-here": "Notizen können hier nicht verschoben werden.",
    "delete-status": "Löschstatus",
    "delete-notes-in-progress": "Löschen von Notizen in Bearbeitung: {{count}}",
    "delete-finished-successfully": "Löschen erfolgreich abgeschlossen.",
    "undeleting-notes-in-progress": "Wiederherstellen von Notizen in Bearbeitung: {{count}}",
    "undeleting-notes-finished-successfully": "Wiederherstellen von Notizen erfolgreich abgeschlossen."
  },
  "frontend_script_api": {
    "async_warning": "Du übergibst eine asynchrone Funktion an `api.runOnBackend()`, was wahrscheinlich nicht wie beabsichtigt funktioniert.\\nEntweder mach die Funktion synchron (indem du das `async`-Schlüsselwort entfernst) oder benutze `api.runAsyncOnBackendWithManualTransactionHandling()`.",
    "sync_warning": "Du übergibst eine synchrone Funktion an `api.runAsyncOnBackendWithManualTransactionHandling()`,\\nobwohl du wahrscheinlich `api.runOnBackend()` verwenden solltest."
  },
  "ws": {
    "sync-check-failed": "Synchronisationsprüfung fehlgeschlagen!",
    "consistency-checks-failed": "Konsistenzprüfung fehlgeschlagen! Siehe Logs für Details.",
    "encountered-error": "Fehler „{{message}}“ aufgetreten, siehe Konsole für Details."
  },
  "hoisted_note": {
    "confirm_unhoisting": "Die angeforderte Notiz ‚{{requestedNote}}‘ befindet sich außerhalb des hoisted Bereichs der Notiz ‚{{hoistedNote}}‘. Du musst sie unhoisten, um auf die Notiz zuzugreifen. Möchtest du mit dem Unhoisting fortfahren?"
  },
  "launcher_context_menu": {
    "reset_launcher_confirm": "Möchtest du „{{title}}“ wirklich zurücksetzen? Alle Daten / Einstellungen in dieser Notiz (und ihren Kindern) gehen verloren und der Launcher wird an seinen ursprünglichen Standort zurückgesetzt.",
    "add-note-launcher": "Launcher für Notiz hinzufügen",
    "add-script-launcher": "Launcher für Skript hinzufügen",
    "add-custom-widget": "Benutzerdefiniertes Widget hinzufügen",
    "add-spacer": "Spacer hinzufügen",
    "delete": "Löschen",
    "reset": "Zurücksetzen",
    "move-to-visible-launchers": "Zu sichtbaren Launchern verschieben",
    "move-to-available-launchers": "Zu verfügbaren Launchern verschieben",
    "duplicate-launcher": "Launcher duplizieren"
  },
  "editable-text": {
    "auto-detect-language": "Automatisch erkannt"
  },
  "highlighting": {
    "title": "Code-Syntax-Hervorhebung für Textnotizen",
    "description": "Steuert die Syntaxhervorhebung für Codeblöcke in Textnotizen, Code-Notizen sind nicht betroffen.",
    "color-scheme": "Farbschema"
  },
  "code_block": {
    "word_wrapping": "Wortumbruch"
  }
}<|MERGE_RESOLUTION|>--- conflicted
+++ resolved
@@ -15,7 +15,6 @@
       "message": "Ein kritischer Fehler ist aufgetreten, der das Starten der Client-Anwendung verhindert:\n\n{{message}}\n\nDies wird höchstwahrscheinlich durch ein Skript verursacht, das auf unerwartete Weise fehlschlägt. Versuche, die Anwendung im abgesicherten Modus zu starten und das Problem zu lokalisieren."
     },
     "widget-error": {
-<<<<<<< HEAD
       "title": "Ein Widget konnte nicht initialisiert werden",
       "message-custom": "Benutzerdefiniertes Widget von der Notiz mit der ID \"{{id}}\", und dem Titel \"{{title}}\" konnte nicht initialisiert werden wegen:\n\n{{message}}",
       "message-unknown": "Unbekanntes Widget konnte nicht initialisiert werden wegen:\n\n{{message}}"
@@ -23,9 +22,6 @@
     "bundle-error": {
       "title": "Benutzerdefiniertes Skript konnte nicht geladen werden",
       "message": "Skript von der Notiz mit der ID \"{{id}}\", und dem Titel \"{{title}}\" konnte nicht ausgeführt werden wegen:\n\n{{message}}"
-=======
-      "title": "Ein Widget konnte nicht initialisiert werden"
->>>>>>> cdf84906
     }
   },
   "add_link": {
@@ -86,12 +82,7 @@
     "no_note_to_delete": "Es werden keine Notizen gelöscht (nur Klone).",
     "broken_relations_to_be_deleted": "Folgende Beziehungen werden gelöst und gelöscht (<span class=\"broke-relations-count\"></span>)",
     "cancel": "Abbrechen",
-<<<<<<< HEAD
-    "ok": "OK",
-    "to_be_deleted": "(zu löschen) wird durch die Beziehung <code>{{attrName}}</code> referenziert, die von folgendem stammt "
-=======
     "ok": "OK"
->>>>>>> cdf84906
   },
   "export": {
     "export_note_title": "Notiz exportieren",
@@ -242,13 +233,8 @@
     "erase_notes_button": "Jetzt gelöschte Notizen löschen",
     "deleted_notes_message": "Gelöschte Notizen wurden gelöscht.",
     "no_changes_message": "Noch keine Änderungen...",
-<<<<<<< HEAD
-    "Wiederherstellen_link": "Wiederherstellen",
-    "confirm_undelete": "Möchtest du diese Notiz und ihre Unternotizen wiederherstellen?"
-=======
     "undelete_link": "Wiederherstellen",
     "confirm_undelete": "Möchten Sie diese Notiz und ihre Unternotizen wiederherstellen?"
->>>>>>> cdf84906
   },
   "revisions": {
     "note_revisions": "Notizrevisionen",
@@ -277,15 +263,9 @@
   "sort_child_notes": {
     "sort_children_by": "Unternotizen sortieren nach...",
     "sorting_criteria": "Sortierkriterien",
-<<<<<<< HEAD
-    "Titel": "Titel",
+    "title": "Titel",
     "date_created": "Erstellungsdatum",
     "date_modified": "Änderungsdatum",
-=======
-    "title": "Titel",
-    "date_created": "Datum der Erstellung",
-    "date_modified": "Datum geändert",
->>>>>>> cdf84906
     "sorting_direction": "Sortierrichtung",
     "ascending": "aufsteigend",
     "descending": "absteigend",
@@ -493,21 +473,12 @@
   },
   "move_note": {
     "move_note": "Notiz verschieben",
-<<<<<<< HEAD
     "to": "nach",
     "target_parent_note": "Ziel-Übergeordnetenotiz",
     "on_all_matched_notes": "Auf allen übereinstimmenden Notizen",
     "move_note_new_parent": "Verschiebe die Notiz in die neue übergeordnete Notiz, wenn die Notiz nur eine übergeordnete Notiz hat (d. h. der alte Zweig wird entfernt und ein neuer Zweig in die neue übergeordnete Notiz erstellt).",
     "clone_note_new_parent": "Notiz auf die neue übergeordnete Notiz klonen, wenn die Notiz mehrere Klone/Zweige hat (es ist nicht klar, welcher Zweig entfernt werden soll)",
     "nothing_will_happen": "Es passiert nichts, wenn die Notiz nicht zur Zielnotiz verschoben werden kann (d. h. dies würde einen Baumzyklus erzeugen)."
-=======
-    "to": "Zu",
-    "target_parent_note": "übergeordnete Zielnotiz",
-    "on_all_matched_notes": "Auf allen übereinstimmenden Noten",
-    "move_note_new_parent": "Verschieben Sie die Notiz in das neue übergeordnete Element, wenn die Notiz nur ein übergeordnetes Element hat (d. h. der alte Zweig wird entfernt und ein neuer Zweig in das neue übergeordnete Element erstellt).",
-    "clone_note_new_parent": "Notiz auf das neue übergeordnete Element klonen, wenn die Notiz mehrere Klone/Zweige hat (es ist nicht klar, welcher Zweig entfernt werden soll)",
-    "nothing_will_happen": "Es passiert nichts, wenn die Note nicht zur Zielnote verschoben werden kann (d. h. dies würde einen Baumzyklus erzeugen)."
->>>>>>> cdf84906
   },
   "rename_note": {
     "rename_note": "Notiz umbenennen",
@@ -524,15 +495,9 @@
     "add_relation": "Beziehung hinzufügen",
     "relation_name": "Beziehungsname",
     "allowed_characters": "Erlaubte Zeichen sind alphanumerische Zeichen, Unterstrich und Doppelpunkt.",
-<<<<<<< HEAD
     "to": "zu",
     "target_note": "Zielnotiz",
     "create_relation_on_all_matched_notes": "Erstelle für alle übereinstimmenden Notizen eine bestimmte Beziehung."
-=======
-    "to": "Zu",
-    "target_note": "Zielnote",
-    "create_relation_on_all_matched_notes": "Erstellen Sie für alle übereinstimmenden Noten eine bestimmte Beziehung."
->>>>>>> cdf84906
   },
   "delete_relation": {
     "delete_relation": "Beziehung löschen",
@@ -551,19 +516,11 @@
     "update_relation": "Beziehung aktualisieren",
     "relation_name": "Beziehungsname",
     "allowed_characters": "Erlaubte Zeichen sind alphanumerische Zeichen, Unterstrich und Doppelpunkt.",
-<<<<<<< HEAD
     "to": "zu",
     "target_note": "Zielnotiz",
     "on_all_matched_notes": "Auf allen übereinstimmenden Notizen",
     "create_given_relation": "Erstelle die gegebene Beziehung, wenn die Notiz noch keine hat",
     "change_target_note": "oder ändere die Zielnotiz der bestehenden Beziehung",
-=======
-    "to": "Zu",
-    "target_note": "Zielnote",
-    "on_all_matched_notes": "Auf allen übereinstimmenden Noten",
-    "create_given_relation": "Erstellen Sie eine bestimmte Beziehung, wenn die Notiz noch keine hat",
-    "change_target_note": "oder Zielnote der bestehenden Relation ändern",
->>>>>>> cdf84906
     "update_relation_target": "Beziehungsziel aktualisieren"
   },
   "attachments_actions": {
@@ -848,15 +805,9 @@
     "include_archived": "archiviert einschließen",
     "include_archived_notes_description": "Archivierte Notizen sind standardmäßig von den Suchergebnissen ausgeschlossen, mit dieser Option werden sie einbezogen.",
     "order_by": "Bestellen nach",
-<<<<<<< HEAD
-    "Limit": "Limit",
+    "limit": "Limit",
     "limit_description": "Begrenze die Anzahl der Ergebnisse",
-    "debuggen": "debuggen",
-=======
-    "limit": "Limit",
-    "limit_description": "Begrenzen Sie die Anzahl der Ergebnisse",
     "debug": "debuggen",
->>>>>>> cdf84906
     "debug_description": "Debug gibt zusätzliche Debuginformationen in die Konsole aus, um das Debuggen komplexer Abfragen zu erleichtern",
     "action": "Aktion",
     "search": "Suchen",
@@ -877,15 +828,9 @@
     "failed_rendering": "Fehler beim Rendern der Suchoption: {{dto}} mit Fehler: {{error}} {{stack}}"
   },
   "ancestor": {
-<<<<<<< HEAD
     "label": "Vorfahre",
     "placeholder": "Suche nach einer Notiz anhand ihres Namens",
-    "Tiefe_label": "Tiefe",
-=======
-    "label": "Vorfahr",
-    "placeholder": "Suchen Sie nach einer Notiz anhand ihres Namens",
     "depth_label": "Tiefe",
->>>>>>> cdf84906
     "depth_doesnt_matter": "spielt keine Rolle",
     "depth_eq": "ist genau {{count}}",
     "direct_children": "direkte Kinder",
@@ -1243,14 +1188,9 @@
   "etapi": {
     "title": "ETAPI",
     "description": "ETAPI ist eine REST-API, die für den programmgesteuerten Zugriff auf die Trilium-Instanz ohne Benutzeroberfläche verwendet wird.",
-<<<<<<< HEAD
     "see_more": "Weitere Details findest du unter",
     "wiki": "Woche",
     "and": "und",
-=======
-    "see_more": "Weitere Details finden Sie unter",
-    "and": "Und",
->>>>>>> cdf84906
     "openapi_spec": "ETAPI OpenAPI-Spezifikation",
     "create_token": "Erstelle ein neues ETAPI-Token",
     "existing_tokens": "Vorhandene Token",
@@ -1284,10 +1224,7 @@
     "change_password": "Kennwort ändern",
     "protected_session_timeout": "Zeitüberschreitung der geschützten Sitzung",
     "protected_session_timeout_description": "Das Zeitlimit für geschützte Sitzungen ist ein Zeitraum, nach dem die geschützte Sitzung aus dem Speicher des Browsers gelöscht wird. Dies wird ab der letzten Interaktion mit geschützten Notizen gemessen. Sehen",
-<<<<<<< HEAD
     "wiki": "Wiki",
-=======
->>>>>>> cdf84906
     "for_more_info": "für weitere Informationen.",
     "protected_session_timeout_label": "Zeitüberschreitung der geschützten Sitzung (in Sekunden)",
     "reset_confirmation": "Durch das Zurücksetzen des Passworts verlierst du für immer den Zugriff auf alle Ihre bestehenden geschützten Notizen. Möchtest du das Passwort wirklich zurücksetzen?",
