--- conflicted
+++ resolved
@@ -9,7 +9,7 @@
     <h4>${t("share.title")}</h4>
 
     <label class="tn-checkbox">
-        <input class="form-check-input redirect-bare-domain" type="checkbox" name="redirectBareDomain" value="true">
+        <input class="form-check-input" type="checkbox" name="redirectBareDomain" value="true">
         ${t("share.redirect_bare_domain")}
     </label>
     <p class="form-text">${t("share.redirect_bare_domain_description")}</p>
@@ -54,35 +54,21 @@
         this.$widget = $(TPL);
         this.contentSized();
 
-<<<<<<< HEAD
         this.$redirectBareDomain = this.$widget.find(".redirect-bare-domain");
         this.$showLoginInShareTheme = this.$widget.find(".show-login-in-share-theme");
         this.$useCleanUrls = this.$widget.find(".use-clean-urls");
         this.$sharePath = this.$widget.find(".share-path");
-        this.$shareRootCheck = this.$widget.find('.share-root-check');
-        this.$shareRootStatus = this.$widget.find('.share-root-status');
-=======
         this.$shareRootCheck = this.$widget.find(".share-root-check");
         this.$shareRootStatus = this.$widget.find(".share-root-status");
->>>>>>> 14c3fd58
 
         this.$redirectBareDomain.on('change', () => {
             const redirectBareDomain = this.$redirectBareDomain.is(":checked");
             this.save();
 
             // Show/hide share root status section based on redirectBareDomain checkbox
-<<<<<<< HEAD
             this.$shareRootCheck.toggle(redirectBareDomain);
             if (redirectBareDomain) {
                 this.checkShareRoot();
-=======
-            const target = e.target as HTMLInputElement;
-            if (target.name === "redirectBareDomain") {
-                this.$shareRootCheck.toggle(target.checked);
-                if (target.checked) {
-                    this.checkShareRoot();
-                }
->>>>>>> 14c3fd58
             }
         });
 
