import { t } from "../../services/i18n.js";
import BasicWidget from "../basic_widget.js";
import utils from "../../services/utils.js";
import UpdateAvailableWidget from "./update_available.js";
import options from "../../services/options.js";

const TPL = `
<div class="dropdown global-menu dropright">
    <style>
    .global-menu {
        width: 53px;
        height: 53px;
    }
    
    .global-menu .dropdown-menu {
        min-width: 20em;
    }
    
    .global-menu-button {        
        width: 100%;
        height: 100%;
        position: relative;
        padding: 6px;
        border: 0;
    }

    .global-menu-button > svg path {
        fill: var(--launcher-pane-text-color);
    }
    
    .global-menu-button:hover { border: 0; }
    .global-menu-button:hover > svg path {
        transition: 200ms ease-in-out fill;
    }
    .global-menu-button:hover > svg path.st0 { fill:#95C980; }
    .global-menu-button:hover > svg path.st1 { fill:#72B755; }
    .global-menu-button:hover > svg path.st2 { fill:#4FA52B; }
    .global-menu-button:hover > svg path.st3 { fill:#EE8C89; }
    .global-menu-button:hover > svg path.st4 { fill:#E96562; }
    .global-menu-button:hover > svg path.st5 { fill:#E33F3B; }
    .global-menu-button:hover > svg path.st6 { fill:#EFB075; }
    .global-menu-button:hover > svg path.st7 { fill:#E99547; }
    .global-menu-button:hover > svg path.st8 { fill:#E47B19; }
    
    .global-menu-button-update-available {
        position: absolute;
        right: -30px;
        bottom: -30px;
        width: 100%;
        height: 100%;
        pointer-events: none;
    }

    .update-to-latest-version-button {
        display: none;
    }
    
    .global-menu .zoom-container {
        display: flex; 
        flex-direction: row; 
        justify-content: space-between;
        align-items: baseline;
    }
    
    .global-menu .zoom-buttons a {
        display: inline-block;
        border: 1px solid var(--button-border-color);
        border-radius: var(--button-border-radius);
        color: var(--button-text-color);
        background-color: var(--button-background-color);
        padding: 3px;
        margin-left: 3px;
    }
    
    .global-menu .zoom-buttons a:hover {
        text-decoration: none;
    }
    
    .global-menu .zoom-state {
        margin-left: 5px;
        margin-right: 5px;
    }
    
    .global-menu .dropdown-item .bx {
        position: relative;
        top: 3px;
        font-size: 120%;
        margin-right: 5px;
    }
    
    body.mobile .show-help-button, body.mobile .show-about-dialog-button {
        /* hidden because these dialogs are not available for mobile */
        display: none;
    }
    
    body.mobile .global-menu .dropdown-submenu .dropdown-menu {
        display: block;
        font-size: 90%;
        position: relative;
        left: 0;
        top: 5px;
    }
    </style>    

    <button type="button" data-toggle="dropdown" data-placement="right"
            aria-haspopup="true" aria-expanded="false" 
<<<<<<< HEAD
            class="icon-action global-menu-button" title="${t('global_menu.menu')}">
=======
            class="icon-action global-menu-button" title="Menu">
        <svg viewBox="0 0 256 256">
            <g>
                <path class="st0" d="m202.9 112.7c-22.5 16.1-54.5 12.8-74.9 6.3l14.8-11.8 14.1-11.3 49.1-39.3-51.2 35.9-14.3 10-14.9 10.5c0.7-21.2 7-49.9 28.6-65.4 1.8-1.3 3.9-2.6 6.1-3.8 2.7-1.5 5.7-2.9 8.8-4.1 27.1-11.1 68.5-15.3 85.2-9.5 0.1 16.2-15.9 45.4-33.9 65.9-2.4 2.8-4.9 5.4-7.4 7.8-3.4 3.5-6.8 6.4-10.1 8.8z"/>
                <path class="st1" d="m213.1 104c-22.2 12.6-51.4 9.3-70.3 3.2l14.1-11.3 49.1-39.3-51.2 35.9-14.3 10c0.5-18.1 4.9-42.1 19.7-58.6 2.7-1.5 5.7-2.9 8.8-4.1 27.1-11.1 68.5-15.3 85.2-9.5 0.1 16.2-15.9 45.4-33.9 65.9-2.3 2.8-4.8 5.4-7.2 7.8z"/>
                <path class="st2" d="m220.5 96.2c-21.1 8.6-46.6 5.3-63.7-0.2l49.2-39.4-51.2 35.9c0.3-15.8 3.5-36.6 14.3-52.8 27.1-11.1 68.5-15.3 85.2-9.5 0.1 16.2-15.9 45.4-33.8 66z"/>
            
                <path class="st3" d="m106.7 179c-5.8-21 5.2-43.8 15.5-57.2l4.8 14.2 4.5 13.4 15.9 47-12.8-47.6-3.6-13.2-3.7-13.9c15.5 6.2 35.1 18.6 40.7 38.8 0.5 1.7 0.9 3.6 1.2 5.5 0.4 2.4 0.6 5 0.7 7.7 0.9 23.1-7.1 54.9-15.9 65.7-12-4.3-29.3-24-39.7-42.8-1.4-2.6-2.7-5.1-3.8-7.6-1.6-3.5-2.9-6.8-3.8-10z"/>
                <path class="st4" d="m110.4 188.9c-3.4-19.8 6.9-40.5 16.6-52.9l4.5 13.4 15.9 47-12.8-47.6-3.6-13.2c13.3 5.2 29.9 15 38.1 30.4 0.4 2.4 0.6 5 0.7 7.7 0.9 23.1-7.1 54.9-15.9 65.7-12-4.3-29.3-24-39.7-42.8-1.4-2.6-2.7-5.2-3.8-7.7z"/>
                <path class="st5" d="m114.2 196.5c-0.7-18 8.6-35.9 17.3-47.1l15.9 47-12.8-47.6c11.6 4.4 26.1 12.4 35.2 24.8 0.9 23.1-7.1 54.9-15.9 65.7-12-4.3-29.3-24-39.7-42.8z"/>
    
                <path class="st6" d="m86.3 59.1c21.7 10.9 32.4 36.6 35.8 54.9l-15.2-6.6-14.5-6.3-50.6-22 48.8 24.9 13.6 6.9 14.3 7.3c-16.6 7.9-41.3 14.5-62.1 4.1-1.8-0.9-3.6-1.9-5.4-3.2-2.3-1.5-4.5-3.2-6.8-5.1-19.9-16.4-40.3-46.4-42.7-61.5 12.4-6.5 41.5-5.8 64.8-0.3 3.2 0.8 6.2 1.6 9.1 2.5 4 1.3 7.6 2.8 10.9 4.4z"/>
                <path class="st7" d="m75.4 54.8c18.9 12 28.4 35.6 31.6 52.6l-14.5-6.3-50.6-22 48.7 24.9 13.6 6.9c-14.1 6.8-34.5 13-53.3 8.2-2.3-1.5-4.5-3.2-6.8-5.1-19.8-16.4-40.2-46.4-42.6-61.5 12.4-6.5 41.5-5.8 64.8-0.3 3.1 0.8 6.2 1.6 9.1 2.6z"/>
                <path class="st8" d="m66.3 52.2c15.3 12.8 23.3 33.6 26.1 48.9l-50.6-22 48.8 24.9c-12.2 6-29.6 11.8-46.5 10-19.8-16.4-40.2-46.4-42.6-61.5 12.4-6.5 41.5-5.8 64.8-0.3z"/>
            </g>
        </svg>

>>>>>>> 72173533
        <div class="global-menu-button-update-available"></div>
    </button>

    <ul class="dropdown-menu dropdown-menu-right">
        <li class="dropdown-item" data-trigger-command="showOptions">
            <span class="bx bx-slider"></span>
            ${t('global_menu.options')}
        </li>

        <li class="dropdown-item" data-trigger-command="openNewWindow">
            <span class="bx bx-window-open"></span>
            ${t('global_menu.open_new_window')}
            <kbd data-command="openNewWindow"></kbd>
        </li>

        <li class="dropdown-item switch-to-mobile-version-button" data-trigger-command="switchToMobileVersion">
            <span class="bx bx-mobile"></span>
            ${t('global_menu.switch_to_mobile_version')}
        </li>
        
        <li class="dropdown-item switch-to-desktop-version-button" data-trigger-command="switchToDesktopVersion">
            <span class="bx bx-desktop"></span>
            ${t('global_menu.switch_to_desktop_version')}
        </li>
        
        <span class="zoom-container dropdown-item">
            <div>
                <span class="bx bx-empty"></span>
                ${t('global_menu.zoom')}
            </div>
            
            <div class="zoom-buttons">
                <a data-trigger-command="toggleFullscreen" title="${t('global_menu.toggle_fullscreen')}" class="bx bx-expand-alt"></a>
                
                &nbsp;
                
                <a data-trigger-command="zoomOut" title="${t('global_menu.zoom_out')}" class="bx bx-minus"></a>
                
                <span data-trigger-command="zoomReset" title="${t('global_menu.reset_zoom_level')}" class="zoom-state"></span>
                
                <a data-trigger-command="zoomIn" title="${t('global_menu.zoom_in')}" class="bx bx-plus"></a>
            </div>
        </span>

        <li class="dropdown-item" data-trigger-command="showLaunchBarSubtree">
            <span class="bx bx-sidebar"></span>
            ${t('global_menu.configure_launchbar')}
        </li>
        
        <li class="dropdown-item" data-trigger-command="showShareSubtree">
            <span class="bx bx-share-alt"></span>
            ${t('global_menu.show_shared_notes_subtree')}
        </li>
        
        <li class="dropdown-item dropdown-submenu">
            <span class="dropdown-toggle">
                <span class="bx bx-empty"></span>
                ${t('global_menu.advanced')}
            </span>
            
            <ul class="dropdown-menu">
                <li class="dropdown-item open-dev-tools-button" data-trigger-command="openDevTools">
                    <span class="bx bx-bug-alt"></span>
                    ${t('global_menu.open_dev_tools')}
                    <kbd data-command="openDevTools"></kbd>
                </li>
        
                <li class="dropdown-item" data-trigger-command="showSQLConsole">
                    <span class="bx bx-data"></span>
                    ${t('global_menu.open_sql_console')}
                    <kbd data-command="showSQLConsole"></kbd>
                </li>
                
                <li class="dropdown-item" data-trigger-command="showSQLConsoleHistory">
                    <span class="bx bx-empty"></span>
                    ${t('global_menu.open_sql_console_history')}
                </li>
                
                <li class="dropdown-item" data-trigger-command="showSearchHistory">
                    <span class="bx bx-empty"></span>
                    ${t('global_menu.open_search_history')}
                </li>
        
                <li class="dropdown-item" data-trigger-command="showBackendLog">
                    <span class="bx bx-empty"></span>
                    ${t('global_menu.show_backend_log')}
                    <kbd data-command="showBackendLog"></kbd>
                </li>
                
                <li class="dropdown-item" data-trigger-command="reloadFrontendApp" 
                    title="${t('global_menu.reload_hint')}">
                    <span class="bx bx-empty"></span>
                    ${t('global_menu.reload_frontend')}
                    <kbd data-command="reloadFrontendApp"></kbd>
                </li>
                
                <li class="dropdown-item" data-trigger-command="showHiddenSubtree">
                    <span class="bx bx-empty"></span>
                    ${t('global_menu.show_hidden_subtree')}
                </li>
            </ul>
        </li>

        <li class="dropdown-item show-help-button" data-trigger-command="showHelp">
            <span class="bx bx-info-circle"></span>
            ${t('global_menu.show_help')}
            <kbd data-command="showHelp"></kbd>
        </li>

        <li class="dropdown-item show-about-dialog-button">
            <span class="bx bx-empty"></span>
            ${t('global_menu.about')}
        </li>

        <li class="dropdown-item update-to-latest-version-button" data-trigger-command="downloadLatestVersion">
            <span class="bx bx-sync"></span>

            <span class="version-text"></span>
        </li>

        <li class="dropdown-item logout-button" data-trigger-command="logout">
            <span class="bx bx-log-out"></span>
            ${t('global_menu.logout')}
        </li>
    </ul>
</div>
`;

export default class GlobalMenuWidget extends BasicWidget {
    constructor() {
        super();

        this.updateAvailableWidget = new UpdateAvailableWidget();
    }

    doRender() {
        this.$widget = $(TPL);

        this.$dropdown = this.$widget.find("[data-toggle='dropdown']");
        const $button = this.$widget.find(".global-menu-button");
        $button.tooltip({ trigger: "hover" });
        $button.on("click", () => $button.tooltip("hide"));

        this.$widget.find(".show-about-dialog-button").on('click', () => this.triggerCommand("openAboutDialog"));

        const isElectron = utils.isElectron();

        this.$widget.find(".logout-button").toggle(!isElectron);
        this.$widget.find(".open-dev-tools-button").toggle(isElectron);
        this.$widget.find(".switch-to-mobile-version-button").toggle(!isElectron && utils.isDesktop());
        this.$widget.find(".switch-to-desktop-version-button").toggle(!isElectron && utils.isMobile());

        this.$widget.on('click', '.dropdown-item', e => {
            if ($(e.target).parent(".zoom-buttons")) {
                return;
            }

            this.$dropdown.dropdown('toggle');
        });

        this.$widget.find(".global-menu-button-update-available").append(
            this.updateAvailableWidget.render()
        );

        this.$updateToLatestVersionButton = this.$widget.find(".update-to-latest-version-button");

        if (!utils.isElectron()) {
            this.$widget.find(".zoom-container").hide();
        }

        this.$zoomState = this.$widget.find(".zoom-state");
        this.$widget.on('show.bs.dropdown', () => this.updateZoomState());

        this.$widget.find(".zoom-buttons").on("click",
            // delay to wait for the actual zoom change
            () => setTimeout(() => this.updateZoomState(), 300)
        );

        this.updateVersionStatus();

        setInterval(() => this.updateVersionStatus(), 8 * 60 * 60 * 1000);
    }

    updateZoomState() {
        if (!utils.isElectron()) {
            return;
        }

        const zoomFactor = utils.dynamicRequire('electron').webFrame.getZoomFactor();
        const zoomPercent = Math.round(zoomFactor * 100);

        this.$zoomState.text(`${zoomPercent}%`);
    }

    async updateVersionStatus() {
        await options.initializedPromise;

        if (options.get("checkForUpdates") !== 'true') {
            return;
        }

        const latestVersion = await this.fetchLatestVersion();
        this.updateAvailableWidget.updateVersionStatus(latestVersion);
        this.$updateToLatestVersionButton.toggle(latestVersion > glob.triliumVersion);
        this.$updateToLatestVersionButton.find(".version-text").text(`Version ${latestVersion} is available, click to download.`);
    }

    async fetchLatestVersion() {
        const RELEASES_API_URL = "https://api.github.com/repos/TriliumNext/Notes/releases/latest";

        const resp = await fetch(RELEASES_API_URL);
        const data = await resp.json();

        return data?.tag_name?.substring(1);
    }

    downloadLatestVersionCommand() {
        window.open("https://github.com/zadam/trilium/releases/latest");
    }

    activeContextChangedEvent() {
        this.$dropdown.dropdown('hide');
    }

    noteSwitchedEvent() {
        this.$dropdown.dropdown('hide');
    }
}<|MERGE_RESOLUTION|>--- conflicted
+++ resolved
@@ -104,10 +104,7 @@
 
     <button type="button" data-toggle="dropdown" data-placement="right"
             aria-haspopup="true" aria-expanded="false" 
-<<<<<<< HEAD
             class="icon-action global-menu-button" title="${t('global_menu.menu')}">
-=======
-            class="icon-action global-menu-button" title="Menu">
         <svg viewBox="0 0 256 256">
             <g>
                 <path class="st0" d="m202.9 112.7c-22.5 16.1-54.5 12.8-74.9 6.3l14.8-11.8 14.1-11.3 49.1-39.3-51.2 35.9-14.3 10-14.9 10.5c0.7-21.2 7-49.9 28.6-65.4 1.8-1.3 3.9-2.6 6.1-3.8 2.7-1.5 5.7-2.9 8.8-4.1 27.1-11.1 68.5-15.3 85.2-9.5 0.1 16.2-15.9 45.4-33.9 65.9-2.4 2.8-4.9 5.4-7.4 7.8-3.4 3.5-6.8 6.4-10.1 8.8z"/>
@@ -124,7 +121,6 @@
             </g>
         </svg>
 
->>>>>>> 72173533
         <div class="global-menu-button-update-available"></div>
     </button>
 
