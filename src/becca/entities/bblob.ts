--- conflicted
+++ resolved
@@ -1,9 +1,5 @@
 import AbstractBeccaEntity from "./abstract_becca_entity.js";
-<<<<<<< HEAD
-import { BlobRow } from "./rows";
-=======
 import { BlobRow } from "./rows.js";
->>>>>>> 3ba8f934
 
 // TODO: Why this does not extend the abstract becca?
 class BBlob extends AbstractBeccaEntity<BBlob> {
