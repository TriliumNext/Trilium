"use strict";

import mimeTypes from "mime-types";
import path from "path";
<<<<<<< HEAD
import { TaskData } from '../task_context_interface';
=======
import { TaskData } from '../task_context_interface.js';
>>>>>>> 3ba8f934

const CODE_MIME_TYPES: Record<string, boolean | string> = {
    'text/plain': true,
    'text/x-csrc': true,
    'text/x-c++src': true,
    'text/x-csharp': true,
    'text/x-clojure': true,
    'text/css': true,
    'text/x-dockerfile': true,
    'text/x-erlang': true,
    'text/x-feature': true,
    'text/x-go': true,
    'text/x-groovy': true,
    'text/x-haskell': true,
    'text/html': true,
    'message/http': true,
    'text/x-java': true,
    'application/javascript': 'application/javascript;env=frontend',
    'application/x-javascript': 'application/javascript;env=frontend',
    'application/json': true,
    'text/x-kotlin': true,
    'text/x-stex': true,
    'text/x-lua': true,
    // possibly later migrate to text/markdown as primary MIME
    'text/markdown': 'text/x-markdown',
    'text/x-markdown': true,
    'text/x-objectivec': true,
    'text/x-pascal': true,
    'text/x-perl': true,
    'text/x-php': true,
    'text/x-python': true,
    'text/x-ruby': true,
    'text/x-rustsrc': true,
    'text/x-scala': true,
    'text/x-sh': true,
    'text/x-sql': true,
    'text/x-swift': true,
    'text/xml': true,
    'text/x-yaml': true
};

// extensions missing in mime-db
const EXTENSION_TO_MIME: Record<string, string> = {
    ".c": "text/x-csrc",
    ".cs": "text/x-csharp",
    ".clj": "text/x-clojure",
    ".erl": "text/x-erlang",
    ".hrl": "text/x-erlang",
    ".feature": "text/x-feature",
    ".go": "text/x-go",
    ".groovy": "text/x-groovy",
    ".hs": "text/x-haskell",
    ".lhs": "text/x-haskell",
    ".http": "message/http",
    ".kt": "text/x-kotlin",
    ".m": "text/x-objectivec",
    ".py": "text/x-python",
    ".rb": "text/x-ruby",
    ".scala": "text/x-scala",
    ".swift": "text/x-swift"
};

/** @returns false if MIME is not detected */
function getMime(fileName: string) {
    if (fileName.toLowerCase() === 'dockerfile') {
        return "text/x-dockerfile";
    }

    const ext = path.extname(fileName).toLowerCase();

    if (ext in EXTENSION_TO_MIME) {
        return EXTENSION_TO_MIME[ext];
    }

    return mimeTypes.lookup(fileName);
}

function getType(options: TaskData, mime: string) {
    mime = mime ? mime.toLowerCase() : '';

    if (options.textImportedAsText && (mime === 'text/html' || ['text/markdown', 'text/x-markdown'].includes(mime))) {
        return 'text';
    }
    else if (options.codeImportedAsCode && mime in CODE_MIME_TYPES) {
        return 'code';
    }
    else if (mime.startsWith("image/")) {
        return 'image';
    }
    else {
        return 'file';
    }
}

function normalizeMimeType(mime: string) {
    mime = mime ? mime.toLowerCase() : '';
    const mappedMime = CODE_MIME_TYPES[mime];

    if (mappedMime === true) {
        return mime;
    } else if (typeof mappedMime === "string") {
        return mappedMime;
    }

    return undefined;
}

export default {
    getMime,
    getType,
    normalizeMimeType
};<|MERGE_RESOLUTION|>--- conflicted
+++ resolved
@@ -2,11 +2,7 @@
 
 import mimeTypes from "mime-types";
 import path from "path";
-<<<<<<< HEAD
-import { TaskData } from '../task_context_interface';
-=======
 import { TaskData } from '../task_context_interface.js';
->>>>>>> 3ba8f934
 
 const CODE_MIME_TYPES: Record<string, boolean | string> = {
     'text/plain': true,
