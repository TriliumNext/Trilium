--- conflicted
+++ resolved
@@ -1,10 +1,6 @@
 import becca from "../becca/becca.js";
 import BOption from "../becca/entities/boption.js";
-<<<<<<< HEAD
-import { OptionRow } from '../becca/entities/rows';
-=======
 import { OptionRow } from '../becca/entities/rows.js';
->>>>>>> 3ba8f934
 import sql from "./sql.js";
 
 function getOptionOrNull(name: string): string | null {
