const optionService = require('./options');
const appInfo = require('./app_info');
const utils = require('./utils');
const log = require('./log');
const dateUtils = require('./date_utils');
const keyboardActions = require('./keyboard_actions');

function initDocumentOptions() {
    optionService.createOption('documentId', utils.randomSecureToken(16), false);
    optionService.createOption('documentSecret', utils.randomSecureToken(16), false);
}

function initNotSyncedOptions(initialized, opts = {}) {
    optionService.createOption('openTabs', JSON.stringify([
        {
            notePath: 'root',
            active: true
        }
    ]), false);

    optionService.createOption('lastDailyBackupDate', dateUtils.utcNowDateTime(), false);
    optionService.createOption('lastWeeklyBackupDate', dateUtils.utcNowDateTime(), false);
    optionService.createOption('lastMonthlyBackupDate', dateUtils.utcNowDateTime(), false);
    optionService.createOption('dbVersion', appInfo.dbVersion, false);

    optionService.createOption('initialized', initialized ? 'true' : 'false', false);

    optionService.createOption('lastSyncedPull', '0', false);
    optionService.createOption('lastSyncedPush', '0', false);

    let theme = 'dark'; // default based on the poll in https://github.com/zadam/trilium/issues/2516

    if (utils.isElectron()) {
        const {nativeTheme} = require('electron');

        theme = nativeTheme.shouldUseDarkColors ? 'dark' : 'light';
    }

    optionService.createOption('theme', theme, false);

    optionService.createOption('syncServerHost', opts.syncServerHost || '', false);
    optionService.createOption('syncServerTimeout', '120000', false);
    optionService.createOption('syncProxy', opts.syncProxy || '', false);
}

const defaultOptions = [
    { name: 'noteRevisionSnapshotTimeInterval', value: '600', isSynced: true },
    { name: 'protectedSessionTimeout', value: '600', isSynced: true },
    { name: 'zoomFactor', value: process.platform === "win32" ? '0.9' : '1.0', isSynced: false },
    { name: 'overrideThemeFonts', value: 'false', isSynced: false },
    { name: 'mainFontFamily', value: 'theme', isSynced: false },
    { name: 'mainFontSize', value: '100', isSynced: false },
    { name: 'treeFontFamily', value: 'theme', isSynced: false },
    { name: 'treeFontSize', value: '100', isSynced: false },
    { name: 'detailFontFamily', value: 'theme', isSynced: false },
    { name: 'detailFontSize', value: '110', isSynced: false },
    { name: 'monospaceFontFamily', value: 'theme', isSynced: false },
    { name: 'monospaceFontSize', value: '110', isSynced: false },
    { name: 'spellCheckEnabled', value: 'true', isSynced: false },
    { name: 'spellCheckLanguageCode', value: 'en-US', isSynced: false },
    { name: 'imageMaxWidthHeight', value: '2000', isSynced: true },
    { name: 'imageJpegQuality', value: '75', isSynced: true },
    { name: 'autoFixConsistencyIssues', value: 'true', isSynced: false },
    { name: 'vimKeymapEnabled', value: 'false', isSynced: false },
    { name: 'codeLineWrapEnabled', value: 'true', isSynced: false },
    { name: 'codeNotesMimeTypes', value: '["text/x-csrc","text/x-c++src","text/x-csharp","text/css","text/x-go","text/x-groovy","text/x-haskell","text/html","message/http","text/x-java","application/javascript;env=frontend","application/javascript;env=backend","application/json","text/x-kotlin","text/x-markdown","text/x-perl","text/x-php","text/x-python","text/x-ruby",null,"text/x-sql","text/x-sqlite;schema=trilium","text/x-swift","text/xml","text/x-yaml"]', isSynced: true },
    { name: 'leftPaneWidth', value: '25', isSynced: false },
    { name: 'leftPaneVisible', value: 'true', isSynced: false },
    { name: 'rightPaneWidth', value: '25', isSynced: false },
    { name: 'rightPaneVisible', value: 'true', isSynced: false },
    { name: 'nativeTitleBarVisible', value: 'false', isSynced: false },
    { name: 'eraseEntitiesAfterTimeInSeconds', value: '604800', isSynced: true }, // default is 7 days
    { name: 'hideArchivedNotes_main', value: 'false', isSynced: false },
    { name: 'hideIncludedImages_main', value: 'true', isSynced: false },
    { name: 'attributeListExpanded', value: 'false', isSynced: false },
    { name: 'promotedAttributesExpanded', value: 'true', isSynced: true },
    { name: 'similarNotesExpanded', value: 'true', isSynced: true },
    { name: 'debugModeEnabled', value: 'false', isSynced: false },
    { name: 'headingStyle', value: 'underline', isSynced: true },
    { name: 'autoCollapseNoteTree', value: 'true', isSynced: true },
    { name: 'autoReadonlySizeText', value: '10000', isSynced: false },
    { name: 'autoReadonlySizeCode', value: '30000', isSynced: false },
    { name: 'dailyBackupEnabled', value: 'true', isSynced: false },
    { name: 'weeklyBackupEnabled', value: 'true', isSynced: false },
    { name: 'monthlyBackupEnabled', value: 'true', isSynced: false },
    { name: 'maxContentWidth', value: '1200', isSynced: false },
    { name: 'compressImages', value: 'true', isSynced: true },
    { name: 'downloadImagesAutomatically', value: 'true', isSynced: true },
    { name: 'minTocHeadings', value: '5', isSynced: true },
    { name: 'checkForUpdates', value: 'true', isSynced: true },
    { name: 'disableTray', value: 'false', isSynced: false },
<<<<<<< HEAD
    { name: 'openNoteIn', value: 'curtab', isSynced: true },
=======
    { name: 'customSearchEngineName', value: 'Duckduckgo', isSynced: false },
    { name: 'customSearchEngineUrl', value: 'https://duckduckgo.com/?q={keyword}', isSynced: false },
>>>>>>> 0518cdbe
];

function initStartupOptions() {
    const optionsMap = optionService.getOptionsMap();

    const allDefaultOptions = defaultOptions.concat(getKeyboardDefaultOptions());

    for (const {name, value, isSynced} of allDefaultOptions) {
        if (!(name in optionsMap)) {
            optionService.createOption(name, value, isSynced);

            log.info(`Created option "${name}" with default value "${value}"`);
        }
    }

    if (process.env.TRILIUM_START_NOTE_ID || process.env.TRILIUM_SAFE_MODE) {
        optionService.setOption('openTabs', JSON.stringify([
            {
                notePath: process.env.TRILIUM_START_NOTE_ID || 'root',
                active: true
            }
        ]));
    }
}

function getKeyboardDefaultOptions() {
    return keyboardActions.DEFAULT_KEYBOARD_ACTIONS
        .filter(ka => !!ka.actionName)
        .map(ka => ({
            name: `keyboardShortcuts${ka.actionName.charAt(0).toUpperCase()}${ka.actionName.slice(1)}`,
            value: JSON.stringify(ka.defaultShortcuts),
            isSynced: false
        }));
}

module.exports = {
    initDocumentOptions,
    initNotSyncedOptions,
    initStartupOptions
};<|MERGE_RESOLUTION|>--- conflicted
+++ resolved
@@ -89,12 +89,9 @@
     { name: 'minTocHeadings', value: '5', isSynced: true },
     { name: 'checkForUpdates', value: 'true', isSynced: true },
     { name: 'disableTray', value: 'false', isSynced: false },
-<<<<<<< HEAD
-    { name: 'openNoteIn', value: 'curtab', isSynced: true },
-=======
     { name: 'customSearchEngineName', value: 'Duckduckgo', isSynced: false },
     { name: 'customSearchEngineUrl', value: 'https://duckduckgo.com/?q={keyword}', isSynced: false },
->>>>>>> 0518cdbe
+    { name: 'openNoteIn', value: 'curtab', isSynced: true },
 ];
 
 function initStartupOptions() {
