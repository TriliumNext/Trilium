const sql = require('./sql');
const sqlInit = require('./sql_init');
const optionService = require('./options');
const dateUtils = require('./date_utils');
const syncTableService = require('./sync_table');
const eventService = require('./events');
const repository = require('./repository');
const cls = require('../services/cls');
const Note = require('../entities/note');
const NoteRevision = require('../entities/note_revision');
const Branch = require('../entities/branch');
const Attribute = require('../entities/attribute');
const hoistedNoteService = require('../services/hoisted_note');
const protectedSessionService = require('../services/protected_session');
const log = require('../services/log');
const noteRevisionService = require('../services/note_revisions');

async function getNewNotePosition(parentNoteId) {
    const maxNotePos = await sql.getValue(`
            SELECT MAX(notePosition) 
            FROM branches 
            WHERE parentNoteId = ? 
              AND isDeleted = 0`, [parentNoteId]);

    return maxNotePos === null ? 0 : maxNotePos + 10;
}

async function triggerChildNoteCreated(childNote, parentNote) {
    await eventService.emit(eventService.CHILD_NOTE_CREATED, { childNote, parentNote });
}

async function triggerNoteTitleChanged(note) {
    await eventService.emit(eventService.NOTE_TITLE_CHANGED, note);
}

function deriveMime(type, mime) {
    if (!type) {
        throw new Error(`Note type is a required param`);
    }

    if (mime) {
        return mime;
    }

    if (type === 'text') {
        mime = 'text/html';
    } else if (type === 'code') {
        mime = 'text/plain';
    } else if (['relation-map', 'search'].includes(type)) {
        mime = 'application/json';
    } else if (['render', 'book'].includes(type)) {
        mime = '';
    }

    return mime;
}

async function copyChildAttributes(parentNote, childNote) {
    for (const attr of await parentNote.getOwnedAttributes()) {
        if (attr.name.startsWith("child:")) {
            await new Attribute({
                noteId: childNote.noteId,
                type: attr.type,
                name: attr.name.substr(6),
                value: attr.value,
                position: attr.position,
                isInheritable: attr.isInheritable
            }).save();

            childNote.invalidateAttributeCache();
        }
    }
}

/**
 * Following object properties are mandatory:
 * - {string} parentNoteId
 * - {string} title
 * - {*} content
 * - {string} type - text, code, file, image, search, book, relation-map, render
 *
 * Following are optional (have defaults)
 * - {string} mime - value is derived from default mimes for type
 * - {boolean} isProtected - default is false
 * - {boolean} isExpanded - default is false
 * - {string} prefix - default is empty string
 * - {integer} notePosition - default is last existing notePosition in a parent + 10
 *
 * @param params
 * @return {Promise<{note: Note, branch: Branch}>}
 */
async function createNewNote(params) {
    const parentNote = await repository.getNote(params.parentNoteId);

    if (!parentNote) {
        throw new Error(`Parent note ${params.parentNoteId} not found.`);
    }

    if (!params.title || params.title.trim().length === 0) {
        throw new Error(`Note title must not be empty`);
    }

    const note = await new Note({
        noteId: params.noteId, // optionally can force specific noteId
        title: params.title,
        isProtected: !!params.isProtected,
        type: params.type,
        mime: deriveMime(params.type, params.mime)
    }).save();

    await note.setContent(params.content);

    const branch = await new Branch({
        noteId: note.noteId,
        parentNoteId: params.parentNoteId,
        notePosition: params.notePosition !== undefined ? params.notePosition : await getNewNotePosition(params.parentNoteId),
        prefix: params.prefix,
        isExpanded: !!params.isExpanded
    }).save();

    await copyChildAttributes(parentNote, note);

    await triggerNoteTitleChanged(note);
    await triggerChildNoteCreated(note, parentNote);

    return {
        note,
        branch
    };
}

async function createNewNoteWithTarget(target, targetBranchId, params) {
    if (!params.type) {
        const parentNote = await repository.getNote(params.parentNoteId);

        // code note type can be inherited, otherwise text is default
        params.type = parentNote.type === 'code' ? 'code' : 'text';
        params.mime = parentNote.type === 'code' ? parentNote.mime : 'text/html';
    }

    if (target === 'into') {
        return await createNewNote(params);
    }
    else if (target === 'after') {
        const afterNote = await sql.getRow('SELECT notePosition FROM branches WHERE branchId = ?', [targetBranchId]);

        // not updating utcDateModified to avoig having to sync whole rows
        await sql.execute('UPDATE branches SET notePosition = notePosition + 10 WHERE parentNoteId = ? AND notePosition > ? AND isDeleted = 0',
            [params.parentNoteId, afterNote.notePosition]);

        params.notePosition = afterNote.notePosition + 10;

        const retObject = await createNewNote(params);

        await syncTableService.addNoteReorderingSync(params.parentNoteId);

        return retObject;
    }
    else {
        throw new Error(`Unknown target ${target}`);
    }
}

// methods below should be probably just backend API methods
async function createJsonNote(parentNoteId, title, content = {}, params = {}) {
    params.parentNoteId = parentNoteId;
    params.title = title;

    params.type = "code";
    params.mime = "application/json";

    params.content = JSON.stringify(content, null, '\t');

    return await createNewNote(params);
}

async function createTextNote(parentNoteId, title, content = "", params = {}) {
    params.parentNoteId = parentNoteId;
    params.title = title;

    params.type = "text";
    params.mime = "text/html";

    params.content = content;

    return await createNewNote(params);
}

async function protectNoteRecursively(note, protect, taskContext) {
    await protectNote(note, protect);

    taskContext.increaseProgressCount();

    for (const child of await note.getChildNotes()) {
        await protectNoteRecursively(child, protect, taskContext);
    }
}

async function protectNote(note, protect) {
    if (protect !== note.isProtected) {
        const content = await note.getContent();

        note.isProtected = protect;

        // this will force de/encryption
        await note.setContent(content);

        await note.save();
    }

    await noteRevisionService.protectNoteRevisions(note);
}

function findImageLinks(content, foundLinks) {
    const re = /src="[^"]*api\/images\/([a-zA-Z0-9]+)\//g;
    let match;

    while (match = re.exec(content)) {
        foundLinks.push({
            name: 'imageLink',
            value: match[1]
        });
    }

    // removing absolute references to server to keep it working between instances
    // we also omit / at the beginning to keep the paths relative
    return content.replace(/src="[^"]*\/api\/images\//g, 'src="api/images/');
}

function findInternalLinks(content, foundLinks) {
    const re = /href="[^"]*#root[a-zA-Z0-9\/]*\/([a-zA-Z0-9]+)\/?"/g;
    let match;

    while (match = re.exec(content)) {
        foundLinks.push({
            name: 'internalLink',
            value: match[1]
        });
    }

    // removing absolute references to server to keep it working between instances
    return content.replace(/href="[^"]*#root/g, 'href="#root');
}

function findRelationMapLinks(content, foundLinks) {
    const obj = JSON.parse(content);

    for (const note of obj.notes) {
        foundLinks.push({
            name: 'relationMapLink',
            value: note.noteId
        });
    }
}

async function saveLinks(note, content) {
    if (note.type !== 'text' && note.type !== 'relation-map') {
        return content;
    }

    if (note.isProtected && !protectedSessionService.isProtectedSessionAvailable()) {
        return content;
    }

    const foundLinks = [];

    if (note.type === 'text') {
        content = findImageLinks(content, foundLinks);
        content = findInternalLinks(content, foundLinks);
    }
    else if (note.type === 'relation-map') {
        findRelationMapLinks(content, foundLinks);
    }
    else {
        throw new Error("Unrecognized type " + note.type);
    }

    const existingLinks = await note.getLinks();

    for (const foundLink of foundLinks) {
        const targetNote = await repository.getNote(foundLink.value);
        if (!targetNote || targetNote.isDeleted) {
            continue;
        }

        const existingLink = existingLinks.find(existingLink =>
            existingLink.value === foundLink.value
            && existingLink.name === foundLink.name);

        if (!existingLink) {
            await new Attribute({
                noteId: note.noteId,
                type: 'relation',
                name: foundLink.name,
                value: foundLink.value,
            }).save();
        }
        else if (existingLink.isDeleted) {
            existingLink.isDeleted = false;
            await existingLink.save();
        }
        // else the link exists so we don't need to do anything
    }

    // marking links as deleted if they are not present on the page anymore
    const unusedLinks = existingLinks.filter(existingLink => !foundLinks.some(foundLink =>
                                    existingLink.value === foundLink.value
                                    && existingLink.name === foundLink.name));

    for (const unusedLink of unusedLinks) {
        unusedLink.isDeleted = true;
        await unusedLink.save();
    }

    return content;
}

async function saveNoteRevision(note) {
    // files and images are versioned separately
    if (note.type === 'file' || note.type === 'image' || await note.hasLabel('disableVersioning')) {
        return;
    }

    const now = new Date();
    const noteRevisionSnapshotTimeInterval = parseInt(await optionService.getOption('noteRevisionSnapshotTimeInterval'));

    const revisionCutoff = dateUtils.utcDateStr(new Date(now.getTime() - noteRevisionSnapshotTimeInterval * 1000));

    const existingNoteRevisionId = await sql.getValue(
        "SELECT noteRevisionId FROM note_revisions WHERE noteId = ? AND utcDateCreated >= ?", [note.noteId, revisionCutoff]);

    const msSinceDateCreated = now.getTime() - dateUtils.parseDateTime(note.utcDateCreated).getTime();

    if (!existingNoteRevisionId && msSinceDateCreated >= noteRevisionSnapshotTimeInterval * 1000) {
        const noteRevision = await new NoteRevision({
            noteId: note.noteId,
            // title and text should be decrypted now
            title: note.title,
            contentLength: -1, // will be updated in .setContent()
            type: note.type,
            mime: note.mime,
            isProtected: false, // will be fixed in the protectNoteRevisions() call
            utcDateLastEdited: note.utcDateModified,
            utcDateCreated: dateUtils.utcNowDateTime(),
            utcDateModified: dateUtils.utcNowDateTime(),
            dateLastEdited: note.dateModified,
            dateCreated: dateUtils.localNowDateTime()
        }).save();

        await noteRevision.setContent(await note.getContent());
    }
}

async function updateNote(noteId, noteUpdates) {
    const note = await repository.getNote(noteId);

    if (!note.isContentAvailable) {
        throw new Error(`Note ${noteId} is not available for change!`);
    }

    await saveNoteRevision(note);

    // if protected status changed, then we need to encrypt/decrypt the content anyway
    if (['file', 'image'].includes(note.type) && note.isProtected !== noteUpdates.isProtected) {
        noteUpdates.content = await note.getContent();
    }

    const noteTitleChanged = note.title !== noteUpdates.title;

    note.title = noteUpdates.title;
    note.isProtected = noteUpdates.isProtected;
    await note.save();

    if (noteUpdates.content !== undefined && noteUpdates.content !== null) {
        noteUpdates.content = await saveLinks(note, noteUpdates.content);

        await note.setContent(noteUpdates.content);
    }

    if (noteTitleChanged) {
        await triggerNoteTitleChanged(note);
    }

    await noteRevisionService.protectNoteRevisions(note);

    return {
        dateModified: note.dateModified,
        utcDateModified: note.utcDateModified
    };
}

/**
 * @param {Branch} branch
 * @param {string} deleteId
 * @param {TaskContext} taskContext
 *
 * @return {boolean} - true if note has been deleted, false otherwise
 */
async function deleteBranch(branch, deleteId, taskContext) {
    taskContext.increaseProgressCount();

    if (!branch || branch.isDeleted) {
        return false;
    }

    if (branch.branchId === 'root'
        || branch.noteId === 'root'
        || branch.noteId === await hoistedNoteService.getHoistedNoteId()) {

        throw new Error("Can't delete root branch/note");
    }

    branch.isDeleted = true;
    branch.deleteId = deleteId;
    await branch.save();

    const note = await branch.getNote();
    const notDeletedBranches = await note.getBranches();

    if (notDeletedBranches.length === 0) {
        for (const childBranch of await note.getChildBranches()) {
            await deleteBranch(childBranch, deleteId, taskContext);
        }

        // first delete children and then parent - this will show up better in recent changes

        note.isDeleted = true;
        note.deleteId = deleteId;
        await note.save();

        for (const attribute of await note.getOwnedAttributes()) {
            attribute.isDeleted = true;
            attribute.deleteId = deleteId;
            await attribute.save();
        }

        for (const relation of await note.getTargetRelations()) {
            relation.isDeleted = true;
            relation.deleteId = deleteId;
            await relation.save();
        }

        return true;
    }
    else {
        return false;
    }
}

/**
 * @param {Note} note
 * @param {string} deleteId
 * @param {TaskContext} taskContext
 */
async function undeleteNote(note, deleteId, taskContext) {
    const undeletedParentBranches = await getUndeletedParentBranches(note.noteId, deleteId);

    if (undeletedParentBranches.length === 0) {
        // cannot undelete if there's no undeleted parent
        return;
    }

    for (const parentBranch of undeletedParentBranches) {
        await undeleteBranch(parentBranch, deleteId, taskContext);
    }
}

/**
 * @param {Branch} branch
 * @param {string} deleteId
 * @param {TaskContext} taskContext
 */
async function undeleteBranch(branch, deleteId, taskContext) {
    if (!branch.isDeleted) {
        return;
    }

    const note = await branch.getNote();

    if (note.isDeleted && note.deleteId !== deleteId) {
        return;
    }

    branch.isDeleted = false;
    await branch.save();

    taskContext.increaseProgressCount();

    if (note.isDeleted && note.deleteId === deleteId) {
        note.isDeleted = false;
        await note.save();

        const attrs = await repository.getEntities(`
                SELECT * FROM attributes 
                WHERE isDeleted = 1 
                  AND deleteId = ? 
                  AND (noteId = ? 
                           OR (type = 'relation' AND value = ?))`, [deleteId, note.noteId, note.noteId]);

        for (const attr of attrs) {
            attr.isDeleted = false;
            await attr.save();
        }

        const childBranches = await repository.getEntities(`
            SELECT branches.*
            FROM branches
            WHERE branches.isDeleted = 1
              AND branches.deleteId = ?
              AND branches.parentNoteId = ?`, [deleteId, note.noteId]);

        for (const childBranch of childBranches) {
            await undeleteBranch(childBranch, deleteId, taskContext);
        }
    }
}

/**
 * @return return deleted branches of an undeleted parent note
 */
async function getUndeletedParentBranches(noteId, deleteId) {
    return await repository.getEntities(`
                    SELECT branches.*
                    FROM branches
                    JOIN notes AS parentNote ON parentNote.noteId = branches.parentNoteId
                    WHERE branches.noteId = ?
                      AND branches.isDeleted = 1
                      AND branches.deleteId = ?
                      AND parentNote.isDeleted = 0`, [noteId, deleteId]);
}

async function scanForLinks(noteId) {
    const note = await repository.getNote(noteId);
    if (!note || !['text', 'relation-map'].includes(note.type)) {
        return;
    }

    try {
        const content = await note.getContent();
        const newContent = await saveLinks(note, content);

        await note.setContent(newContent);
    }
    catch (e) {
        log.error(`Could not scan for links note ${noteId}: ${e.message}`);
    }
}

async function eraseDeletedNotes() {
    const eraseNotesAfterTimeInSeconds = await optionService.getOptionInt('eraseNotesAfterTimeInSeconds');

    const cutoffDate = new Date(Date.now() - eraseNotesAfterTimeInSeconds * 1000);

    const noteIdsToErase = await sql.getColumn("SELECT noteId FROM notes WHERE isDeleted = 1 AND isErased = 0 AND notes.utcDateModified <= ?", [dateUtils.utcDateStr(cutoffDate)]);

    if (noteIdsToErase.length === 0) {
        return;
    }

    // it's better to not use repository for this because:
    // - it would complain about saving protected notes out of protected session
    // - we don't want these changes to be synced (since they are done on all instances anyway)
    // - we don't want change the hash since this erasing happens on each instance separately
    //   and changing the hash would fire up the sync errors temporarily

    await sql.executeMany(`
        UPDATE notes 
        SET title = '[deleted]',
            contentLength = 0,
            isErased = 1
        WHERE noteId IN (???)`, noteIdsToErase);

    await sql.executeMany(`
        UPDATE note_contents 
        SET content = NULL 
        WHERE noteId IN (???)`, noteIdsToErase);

    // deleting first contents since the WHERE relies on isErased = 0
    await sql.executeMany(`
        UPDATE note_revision_contents
        SET content = NULL
        WHERE noteRevisionId IN 
            (SELECT noteRevisionId FROM note_revisions WHERE isErased = 0 AND noteId IN (???))`, noteIdsToErase);

    await sql.executeMany(`
        UPDATE note_revisions 
        SET isErased = 1,
            title = NULL,
            contentLength = 0
        WHERE isErased = 0 AND noteId IN (???)`, noteIdsToErase);

<<<<<<< HEAD
    await sql.executeMany(`
        UPDATE attributes 
        SET name = 'deleted',
            value = ''
        WHERE noteId IN (???)`, noteIdsToErase);
=======
    log.info(`Erased notes: ${JSON.stringify(noteIdsToErase)}`);
>>>>>>> f782d2be
}

async function duplicateNote(noteId, parentNoteId) {
    const origNote = await repository.getNote(noteId);

    if (origNote.isProtected && !protectedSessionService.isProtectedSessionAvailable()) {
        throw new Error(`Cannot duplicate note=${origNote.noteId} because it is protected and protected session is not available`);
    }

    // might be null if orig note is not in the target parentNoteId
    const origBranch = (await origNote.getBranches()).find(branch => branch.parentNoteId === parentNoteId);

    const newNote = new Note(origNote);
    newNote.noteId = undefined; // force creation of new note
    newNote.title += " (dup)";

    await newNote.save();
    await newNote.setContent(await origNote.getContent());

    const newBranch = await new Branch({
        noteId: newNote.noteId,
        parentNoteId: parentNoteId,
        // here increasing just by 1 to make sure it's directly after original
        notePosition: origBranch ? origBranch.notePosition + 1 : null
    }).save();

    for (const attribute of await origNote.getOwnedAttributes()) {
        const attr = new Attribute(attribute);
        attr.attributeId = undefined; // force creation of new attribute
        attr.noteId = newNote.noteId;

        await attr.save();
    }

    return {
        note: newNote,
        branch: newBranch
    };
}

sqlInit.dbReady.then(() => {
    // first cleanup kickoff 5 minutes after startup
    setTimeout(cls.wrap(eraseDeletedNotes), 5 * 60 * 1000);

    setInterval(cls.wrap(eraseDeletedNotes), 4 * 3600 * 1000);
});

module.exports = {
    createNewNote,
    createNewNoteWithTarget,
    updateNote,
    deleteBranch,
    undeleteNote,
    protectNoteRecursively,
    scanForLinks,
    duplicateNote,
    getUndeletedParentBranches
};<|MERGE_RESOLUTION|>--- conflicted
+++ resolved
@@ -589,15 +589,13 @@
             contentLength = 0
         WHERE isErased = 0 AND noteId IN (???)`, noteIdsToErase);
 
-<<<<<<< HEAD
     await sql.executeMany(`
         UPDATE attributes 
         SET name = 'deleted',
             value = ''
         WHERE noteId IN (???)`, noteIdsToErase);
-=======
+
     log.info(`Erased notes: ${JSON.stringify(noteIdsToErase)}`);
->>>>>>> f782d2be
 }
 
 async function duplicateNote(noteId, parentNoteId) {
