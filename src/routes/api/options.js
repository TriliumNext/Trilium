"use strict";

const optionService = require('../../services/options');
const log = require('../../services/log');
const searchService = require('../../services/search/services/search');
const ValidationError = require("../../errors/validation_error");

// options allowed to be updated directly in options dialog
const ALLOWED_OPTIONS = new Set([
    'eraseEntitiesAfterTimeInSeconds',
    'protectedSessionTimeout',
    'noteRevisionSnapshotTimeInterval',
    'zoomFactor',
    'theme',
    'syncServerHost',
    'syncServerTimeout',
    'syncProxy',
    'hoistedNoteId',
    'mainFontSize',
    'mainFontFamily',
    'treeFontSize',
    'treeFontFamily',
    'detailFontSize',
    'detailFontFamily',
    'monospaceFontSize',
    'monospaceFontFamily',
    'openTabs',
    'noteInfoWidget',
    'attributesWidget',
    'linkMapWidget',
    'noteRevisionsWidget',
    'whatLinksHereWidget',
    'similarNotesWidget',
    'editedNotesWidget',
    'calendarWidget',
    'vimKeymapEnabled',
    'codeLineWrapEnabled',
    'codeNotesMimeTypes',
    'spellCheckEnabled',
    'spellCheckLanguageCode',
    'imageMaxWidthHeight',
    'imageJpegQuality',
    'leftPaneWidth',
    'rightPaneWidth',
    'leftPaneVisible',
    'rightPaneVisible',
    'nativeTitleBarVisible',
    'attributeListExpanded',
    'promotedAttributesExpanded',
    'similarNotesExpanded',
    'headingStyle',
    'autoCollapseNoteTree',
    'autoReadonlySizeText',
    'autoReadonlySizeCode',
    'overrideThemeFonts',
    'dailyBackupEnabled',
    'weeklyBackupEnabled',
    'monthlyBackupEnabled',
    'maxContentWidth',
    'compressImages',
    'downloadImagesAutomatically',
    'minTocHeadings',
    'checkForUpdates',
    'disableTray',
<<<<<<< HEAD
    'openNoteIn'
=======
    'customSearchEngineName',
    'customSearchEngineUrl',
>>>>>>> 0518cdbe
]);

function getOptions() {
    const optionMap = optionService.getOptionsMap();
    const resultMap = {};

    for (const optionName in optionMap) {
        if (isAllowed(optionName)) {
            resultMap[optionName] = optionMap[optionName];
        }
    }

    resultMap['isPasswordSet'] = optionMap['passwordVerificationHash'] ? 'true' : 'false';

    return resultMap;
}

function updateOption(req) {
    const {name, value} = req.params;

    if (!update(name, value)) {
        throw new ValidationError("not allowed option to change");
    }
}

function updateOptions(req) {
    for (const optionName in req.body) {
        if (!update(optionName, req.body[optionName])) {
            // this should be improved
            // it should return 400 instead of current 500, but at least it now rollbacks transaction
            throw new Error(`${optionName} is not allowed to change`);
        }
    }
}

function update(name, value) {
    if (!isAllowed(name)) {
        return false;
    }

    if (name !== 'openTabs') {
        log.info(`Updating option ${name} to ${value}`);
    }

    optionService.setOption(name, value);

    return true;
}

function getUserThemes() {
    const notes = searchService.searchNotes("#appTheme", {ignoreHoistedNote: true});
    const ret = [];

    for (const note of notes) {
        let value = note.getOwnedLabelValue('appTheme');

        if (!value) {
            value = note.title.toLowerCase().replace(/[^a-z0-9]/gi, '-');
        }

        ret.push({
            val: value,
            title: note.title,
            noteId: note.noteId
        });
    }

    return ret;
}

function isAllowed(name) {
    return ALLOWED_OPTIONS.has(name)
        || name.startsWith("keyboardShortcuts")
        || name.endsWith("Collapsed")
        || name.startsWith("hideArchivedNotes")
        || name.startsWith("hideIncludedImages");
}

module.exports = {
    getOptions,
    updateOption,
    updateOptions,
    getUserThemes
};<|MERGE_RESOLUTION|>--- conflicted
+++ resolved
@@ -62,12 +62,9 @@
     'minTocHeadings',
     'checkForUpdates',
     'disableTray',
-<<<<<<< HEAD
+    'customSearchEngineName',
+    'customSearchEngineUrl',,
     'openNoteIn'
-=======
-    'customSearchEngineName',
-    'customSearchEngineUrl',
->>>>>>> 0518cdbe
 ]);
 
 function getOptions() {
