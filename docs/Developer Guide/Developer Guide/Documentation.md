# Documentation
<<<<<<< HEAD
There are multiple types of documentation for Trilium:<img class="image-style-align-right" src="api/images/8caQTtAJgMUG/Documentation_image.png" width="205" height="162">
=======
There are multiple types of documentation for Trilium:<img class="image-style-align-right" src="api/images/nfSRd3FnBEBK/Documentation_image.png" width="205" height="162">
>>>>>>> 86307b48

*   The _User Guide_ represents the user-facing documentation. This documentation can be browsed by users directly from within Trilium, by pressing <kbd>F1</kbd>.
*   The _Developer's Guide_ represents a set of Markdown documents that present the internals of Trilium, for developers.
*   _Release Notes_, this contains the change log for each released or soon-to-be-released version. The release notes are used automatically by the CI when releasing a version.
*   The _Script API_, which is an automatically generated documentation for the front-end and back-end APIs for scripts.

## Location of the documentation

All documentation is stored in the [Trilium](https://github.com/TriliumNext/Trilium) repository:

*   `docs/Developer Guide` contains Markdown documentation that can be modified either externally (using a Markdown editor, or internally using Trilium).
*   `docs/Release Notes` is also stored in Markdown format and can be freely edited.
*   `docs/Script API` contains auto-generated files and thus must not be modified.
*   `docs/User Guide` contains also Markdown-only documentation but must generally not be edited externally.
    *   The reason is that the `pnpm edit-docs:edit-docs` feature will not only import/export this documentation, but also generate the corresponding HTML documentation and meta structure in `src/public/app/doc_notes/en/User Guide`.
    *   It's theoretically possible to edit the Markdown files externally and then run `docs:edit` and trigger a change in order to build the documentation, but that would not be a very productive workflow.

## Editing the documentation

There are two ways to modify documentation:

*   Using a special mode of Trilium.
*   By manually editing the files.

### Using the `edit-docs` app

To edit the documentation using Trilium, set up a working development environment via <a class="reference-link" href="Environment%20Setup.md">Environment Setup</a> and run the following command: `pnpm edit-docs:edit-docs`.

How it works:

*   At startup, the documentation from `docs/` is imported from Markdown into a in-memory session (the initialization of the database is already handled by the application).
*   Each modification will trigger after 10s an export from the in-memory Trilium session back to Markdown, including the meta file.

### Manual editing

Apart from the User Guide, it's generally feasible to make small modifications directly using a Markdown editor or VS Code, for example.

When making manual modifications, avoid:

*   Uploading pictures, since images are handled as Trilium attachments which are stored in the meta file.
*   Changing the file or directory structure in any way, since that is also handled by the meta file. A missing file will most certainly cause a crash at start-up when attempting to edit the docs using Trilium.

### Reviewing & committing the changes

Since the documentation is tracked with Git, after making the manual or automatic modifications (wait at least 10s after making the modification) the changes will reflect in Git.

Make sure to analyze each modified file and report possible issues.

Important aspects to consider:

*   The Trilium import/export mechanism is not perfect, so if you make some modifications to the documentation using `docs:edit`, at the next import/export/import cycle some whitespace might get thrown in. It's generally safe to commit the changes as-is.
*   Since we are importing Markdown, editing HTML and then exporting the HTML back to Markdown there might be some edge cases where the formatting is not properly preserved. Try to identify such cases and report them in order to get them fixed (this will benefit also the users).

## Automation

The documentation is built via `apps/build-docs`:

1.  The output directory is cleared.
2.  The User Guide and the Developer Guide are built.
    1.  The documentation from the repo is archived and imported into an in-memory instance.
    2.  The documentation is exported using the shared theme.
3.  The API docs (internal and ETAPI) are statically rendered via Redocly.
4.  The script API is generated via `typedoc`

The `deploy-docs` workflow triggers the documentation build and uploads it to CloudFlare Pages.

## Updating the Script API

As mentioned previously, the Script API is not manually editable since it is auto-generated using TypeDoc.

To update the API documentation, simply run `pnpm docs:build`. Compare the changes (if any) and commit them.

Note that in order to simulate the environment a script would have, some fake source files (in the sense that they are only used for documentation) are being used as entrypoints for the documentation. Look for `backend_script_entrypoint` and `frontend_script_entrypoint` in `apps/build-docs/src`.

## Building locally

In the Git root:

*   Run `pnpm docs:build`. The built documentation will be available in `site` at Git root.
*   To also run a webserver to test it, run `pnpm docs:preview` (this will not build the documentation) and navigate to `localhost:9000`.<|MERGE_RESOLUTION|>--- conflicted
+++ resolved
@@ -1,9 +1,5 @@
 # Documentation
-<<<<<<< HEAD
-There are multiple types of documentation for Trilium:<img class="image-style-align-right" src="api/images/8caQTtAJgMUG/Documentation_image.png" width="205" height="162">
-=======
-There are multiple types of documentation for Trilium:<img class="image-style-align-right" src="api/images/nfSRd3FnBEBK/Documentation_image.png" width="205" height="162">
->>>>>>> 86307b48
+There are multiple types of documentation for Trilium:<img class="image-style-align-right" src="api/images/ipLcovdjZxoX/Documentation_image.png" width="205" height="162">
 
 *   The _User Guide_ represents the user-facing documentation. This documentation can be browsed by users directly from within Trilium, by pressing <kbd>F1</kbd>.
 *   The _Developer's Guide_ represents a set of Markdown documents that present the internals of Trilium, for developers.
