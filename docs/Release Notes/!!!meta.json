{
    "formatVersion": 2,
<<<<<<< HEAD
    "appVersion": "0.98.0",
=======
    "appVersion": "0.100.0",
>>>>>>> 9445e64c
    "files": [
        {
            "isClone": false,
            "noteId": "hD3V4hiu2VW4",
            "notePath": [
                "hD3V4hiu2VW4"
            ],
            "title": "Release Notes",
            "notePosition": 1,
            "prefix": null,
            "isExpanded": false,
            "type": "book",
            "mime": "",
            "attributes": [
                {
                    "type": "label",
                    "name": "sorted",
                    "value": "",
                    "isInheritable": false,
                    "position": 10
                },
                {
                    "type": "label",
                    "name": "expanded",
                    "value": "",
                    "isInheritable": false,
                    "position": 50
                },
                {
                    "type": "label",
                    "name": "sortNatural",
                    "value": "",
                    "isInheritable": false,
                    "position": 40
                },
                {
                    "type": "label",
                    "name": "sortDirection",
                    "value": "desc",
                    "isInheritable": false,
                    "position": 20
                },
                {
                    "type": "label",
                    "name": "viewType",
                    "value": "grid",
                    "isInheritable": false,
                    "position": 30
                },
                {
                    "type": "relation",
                    "name": "child:template",
                    "value": "wyurrlcDl416",
                    "isInheritable": false,
                    "position": 60
                }
            ],
            "attachments": [],
            "dirFileName": "Release Notes",
            "children": [
                {
                    "isClone": false,
                    "noteId": "iPGKEk7pwJXK",
                    "notePath": [
                        "hD3V4hiu2VW4",
                        "iPGKEk7pwJXK"
                    ],
                    "title": "v0.100.0",
                    "notePosition": 10,
                    "prefix": null,
                    "isExpanded": false,
                    "type": "text",
                    "mime": "text/html",
                    "attributes": [
                        {
                            "type": "relation",
                            "name": "template",
                            "value": "wyurrlcDl416",
                            "isInheritable": false,
                            "position": 60
                        }
                    ],
                    "format": "markdown",
                    "dataFileName": "v0.100.0.md",
                    "attachments": []
                },
                {
                    "isClone": false,
                    "noteId": "7HKMTjmopLcM",
                    "notePath": [
                        "hD3V4hiu2VW4",
                        "7HKMTjmopLcM"
                    ],
                    "title": "v0.99.5",
                    "notePosition": 20,
                    "prefix": null,
                    "isExpanded": false,
                    "type": "text",
                    "mime": "text/html",
                    "attributes": [
                        {
                            "type": "relation",
                            "name": "template",
                            "value": "wyurrlcDl416",
                            "isInheritable": false,
                            "position": 60
                        }
                    ],
                    "format": "markdown",
                    "dataFileName": "v0.99.5.md",
                    "attachments": []
                },
                {
                    "isClone": false,
                    "noteId": "RMBaNYPsRpIr",
                    "notePath": [
                        "hD3V4hiu2VW4",
                        "RMBaNYPsRpIr"
                    ],
                    "title": "v0.99.4",
                    "notePosition": 30,
                    "prefix": null,
                    "isExpanded": false,
                    "type": "text",
                    "mime": "text/html",
                    "attributes": [
                        {
                            "type": "relation",
                            "name": "template",
                            "value": "wyurrlcDl416",
                            "isInheritable": false,
                            "position": 60
                        }
                    ],
                    "format": "markdown",
                    "dataFileName": "v0.99.4.md",
                    "attachments": []
                },
                {
                    "isClone": false,
                    "noteId": "yuroLztFfpu5",
                    "notePath": [
                        "hD3V4hiu2VW4",
                        "yuroLztFfpu5"
                    ],
                    "title": "v0.99.3",
                    "notePosition": 40,
                    "prefix": null,
                    "isExpanded": false,
                    "type": "text",
                    "mime": "text/html",
                    "attributes": [
                        {
                            "type": "relation",
                            "name": "template",
                            "value": "wyurrlcDl416",
                            "isInheritable": false,
                            "position": 60
                        }
                    ],
                    "format": "markdown",
                    "dataFileName": "v0.99.3.md",
                    "attachments": []
                },
                {
                    "isClone": false,
                    "noteId": "z207sehwMJ6C",
                    "notePath": [
                        "hD3V4hiu2VW4",
                        "z207sehwMJ6C"
                    ],
                    "title": "v0.99.2",
                    "notePosition": 50,
                    "prefix": null,
                    "isExpanded": false,
                    "type": "text",
                    "mime": "text/html",
                    "attributes": [
                        {
                            "type": "relation",
                            "name": "template",
                            "value": "wyurrlcDl416",
                            "isInheritable": false,
                            "position": 60
                        }
                    ],
                    "format": "markdown",
                    "dataFileName": "v0.99.2.md",
                    "attachments": []
                },
                {
                    "isClone": false,
                    "noteId": "WGQsXq2jNyTi",
                    "notePath": [
                        "hD3V4hiu2VW4",
                        "WGQsXq2jNyTi"
                    ],
                    "title": "v0.99.1",
                    "notePosition": 60,
                    "prefix": null,
                    "isExpanded": false,
                    "type": "text",
                    "mime": "text/html",
                    "attributes": [
                        {
                            "type": "relation",
                            "name": "template",
                            "value": "wyurrlcDl416",
                            "isInheritable": false,
                            "position": 60
                        }
                    ],
                    "format": "markdown",
                    "dataFileName": "v0.99.1.md",
                    "attachments": []
                },
                {
                    "isClone": false,
                    "noteId": "cyw2Yue9vXf3",
                    "notePath": [
                        "hD3V4hiu2VW4",
                        "cyw2Yue9vXf3"
                    ],
                    "title": "v0.99.0",
                    "notePosition": 70,
                    "prefix": null,
                    "isExpanded": false,
                    "type": "text",
                    "mime": "text/html",
                    "attributes": [
                        {
                            "type": "relation",
                            "name": "template",
                            "value": "wyurrlcDl416",
                            "isInheritable": false,
                            "position": 60
                        }
                    ],
                    "format": "markdown",
                    "dataFileName": "v0.99.0.md",
                    "attachments": []
                },
                {
                    "isClone": false,
                    "noteId": "QOJwjruOUr4k",
                    "notePath": [
                        "hD3V4hiu2VW4",
                        "QOJwjruOUr4k"
                    ],
                    "title": "v0.98.1",
                    "notePosition": 80,
                    "prefix": null,
                    "isExpanded": false,
                    "type": "text",
                    "mime": "text/html",
                    "attributes": [
                        {
                            "type": "relation",
                            "name": "template",
                            "value": "wyurrlcDl416",
                            "isInheritable": false,
                            "position": 60
                        }
                    ],
                    "format": "markdown",
                    "dataFileName": "v0.98.1.md",
                    "attachments": []
                },
                {
                    "isClone": false,
                    "noteId": "PLUoryywi0BC",
                    "notePath": [
                        "hD3V4hiu2VW4",
                        "PLUoryywi0BC"
                    ],
                    "title": "v0.98.0",
                    "notePosition": 90,
                    "prefix": null,
                    "isExpanded": false,
                    "type": "text",
                    "mime": "text/html",
                    "attributes": [
                        {
                            "type": "relation",
                            "name": "template",
                            "value": "wyurrlcDl416",
                            "isInheritable": false,
                            "position": 60
                        }
                    ],
                    "format": "markdown",
                    "dataFileName": "v0.98.0.md",
                    "attachments": []
                },
                {
                    "isClone": false,
                    "noteId": "lvOuiWsLDv8F",
                    "notePath": [
                        "hD3V4hiu2VW4",
                        "lvOuiWsLDv8F"
                    ],
                    "title": "v0.97.2",
                    "notePosition": 100,
                    "prefix": null,
                    "isExpanded": false,
                    "type": "text",
                    "mime": "text/html",
                    "attributes": [
                        {
                            "type": "relation",
                            "name": "template",
                            "value": "wyurrlcDl416",
                            "isInheritable": false,
                            "position": 60
                        }
                    ],
                    "format": "markdown",
                    "dataFileName": "v0.97.2.md",
                    "attachments": []
                },
                {
                    "isClone": false,
                    "noteId": "OtFZ6Nd9vM3n",
                    "notePath": [
                        "hD3V4hiu2VW4",
                        "OtFZ6Nd9vM3n"
                    ],
                    "title": "v0.97.1",
                    "notePosition": 110,
                    "prefix": null,
                    "isExpanded": false,
                    "type": "text",
                    "mime": "text/html",
                    "attributes": [
                        {
                            "type": "relation",
                            "name": "template",
                            "value": "wyurrlcDl416",
                            "isInheritable": false,
                            "position": 60
                        }
                    ],
                    "format": "markdown",
                    "dataFileName": "v0.97.1.md",
                    "attachments": []
                },
                {
                    "isClone": false,
                    "noteId": "SJZ5PwfzHSQ1",
                    "notePath": [
                        "hD3V4hiu2VW4",
                        "SJZ5PwfzHSQ1"
                    ],
                    "title": "v0.97.0",
                    "notePosition": 120,
                    "prefix": null,
                    "isExpanded": false,
                    "type": "text",
                    "mime": "text/html",
                    "attributes": [
                        {
                            "type": "relation",
                            "name": "template",
                            "value": "wyurrlcDl416",
                            "isInheritable": false,
                            "position": 60
                        }
                    ],
                    "format": "markdown",
                    "dataFileName": "v0.97.0.md",
                    "attachments": []
                },
                {
                    "isClone": false,
                    "noteId": "mYXFde3LuNR7",
                    "notePath": [
                        "hD3V4hiu2VW4",
                        "mYXFde3LuNR7"
                    ],
                    "title": "v0.96.0",
                    "notePosition": 130,
                    "prefix": null,
                    "isExpanded": false,
                    "type": "text",
                    "mime": "text/html",
                    "attributes": [
                        {
                            "type": "relation",
                            "name": "template",
                            "value": "wyurrlcDl416",
                            "isInheritable": false,
                            "position": 60
                        }
                    ],
                    "format": "markdown",
                    "dataFileName": "v0.96.0.md",
                    "attachments": []
                },
                {
                    "isClone": false,
                    "noteId": "jthwbL0FdaeU",
                    "notePath": [
                        "hD3V4hiu2VW4",
                        "jthwbL0FdaeU"
                    ],
                    "title": "v0.95.0",
                    "notePosition": 140,
                    "prefix": null,
                    "isExpanded": false,
                    "type": "text",
                    "mime": "text/html",
                    "attributes": [
                        {
                            "type": "relation",
                            "name": "template",
                            "value": "wyurrlcDl416",
                            "isInheritable": false,
                            "position": 60
                        }
                    ],
                    "format": "markdown",
                    "dataFileName": "v0.95.0.md",
                    "attachments": []
                },
                {
                    "isClone": false,
                    "noteId": "7HGYsJbLuhnv",
                    "notePath": [
                        "hD3V4hiu2VW4",
                        "7HGYsJbLuhnv"
                    ],
                    "title": "v0.94.1",
                    "notePosition": 150,
                    "prefix": null,
                    "isExpanded": false,
                    "type": "text",
                    "mime": "text/html",
                    "attributes": [
                        {
                            "type": "relation",
                            "name": "template",
                            "value": "wyurrlcDl416",
                            "isInheritable": false,
                            "position": 60
                        }
                    ],
                    "format": "markdown",
                    "dataFileName": "v0.94.1.md",
                    "attachments": []
                },
                {
                    "isClone": false,
                    "noteId": "Neq53ujRGBqv",
                    "notePath": [
                        "hD3V4hiu2VW4",
                        "Neq53ujRGBqv"
                    ],
                    "title": "v0.94.0",
                    "notePosition": 160,
                    "prefix": null,
                    "isExpanded": false,
                    "type": "text",
                    "mime": "text/html",
                    "attributes": [
                        {
                            "type": "relation",
                            "name": "template",
                            "value": "wyurrlcDl416",
                            "isInheritable": false,
                            "position": 60
                        }
                    ],
                    "format": "markdown",
                    "dataFileName": "v0.94.0.md",
                    "attachments": []
                },
                {
                    "isClone": false,
                    "noteId": "VN3xnce1vLkX",
                    "notePath": [
                        "hD3V4hiu2VW4",
                        "VN3xnce1vLkX"
                    ],
                    "title": "v0.93.0",
                    "notePosition": 170,
                    "prefix": null,
                    "isExpanded": false,
                    "type": "text",
                    "mime": "text/html",
                    "attributes": [],
                    "format": "markdown",
                    "dataFileName": "v0.93.0.md",
                    "attachments": []
                },
                {
                    "isClone": false,
                    "noteId": "WRaBfQqPr6qo",
                    "notePath": [
                        "hD3V4hiu2VW4",
                        "WRaBfQqPr6qo"
                    ],
                    "title": "v0.92.7",
                    "notePosition": 180,
                    "prefix": null,
                    "isExpanded": false,
                    "type": "text",
                    "mime": "text/html",
                    "attributes": [
                        {
                            "type": "label",
                            "name": "language",
                            "value": "en",
                            "isInheritable": false,
                            "position": 40
                        }
                    ],
                    "format": "markdown",
                    "dataFileName": "v0.92.7.md",
                    "attachments": []
                },
                {
                    "isClone": false,
                    "noteId": "a2rwfKNmUFU1",
                    "notePath": [
                        "hD3V4hiu2VW4",
                        "a2rwfKNmUFU1"
                    ],
                    "title": "v0.92.6",
                    "notePosition": 190,
                    "prefix": null,
                    "isExpanded": false,
                    "type": "text",
                    "mime": "text/html",
                    "attributes": [],
                    "format": "markdown",
                    "dataFileName": "v0.92.6.md",
                    "attachments": []
                },
                {
                    "isClone": false,
                    "noteId": "fEJ8qErr0BKL",
                    "notePath": [
                        "hD3V4hiu2VW4",
                        "fEJ8qErr0BKL"
                    ],
                    "title": "v0.92.5-beta",
                    "notePosition": 200,
                    "prefix": null,
                    "isExpanded": false,
                    "type": "text",
                    "mime": "text/html",
                    "attributes": [],
                    "format": "markdown",
                    "dataFileName": "v0.92.5-beta.md",
                    "attachments": []
                },
                {
                    "isClone": false,
                    "noteId": "kkkZQQGSXjwy",
                    "notePath": [
                        "hD3V4hiu2VW4",
                        "kkkZQQGSXjwy"
                    ],
                    "title": "v0.92.4",
                    "notePosition": 210,
                    "prefix": null,
                    "isExpanded": false,
                    "type": "text",
                    "mime": "text/html",
                    "attributes": [],
                    "format": "markdown",
                    "dataFileName": "v0.92.4.md",
                    "attachments": []
                },
                {
                    "isClone": false,
                    "noteId": "vAroNixiezaH",
                    "notePath": [
                        "hD3V4hiu2VW4",
                        "vAroNixiezaH"
                    ],
                    "title": "v0.92.3-beta",
                    "notePosition": 220,
                    "prefix": null,
                    "isExpanded": false,
                    "type": "text",
                    "mime": "text/html",
                    "attributes": [],
                    "format": "markdown",
                    "dataFileName": "v0.92.3-beta.md",
                    "attachments": []
                },
                {
                    "isClone": false,
                    "noteId": "mHEq1wxAKNZd",
                    "notePath": [
                        "hD3V4hiu2VW4",
                        "mHEq1wxAKNZd"
                    ],
                    "title": "v0.92.2-beta",
                    "notePosition": 230,
                    "prefix": null,
                    "isExpanded": false,
                    "type": "text",
                    "mime": "text/html",
                    "attributes": [],
                    "format": "markdown",
                    "dataFileName": "v0.92.2-beta.md",
                    "attachments": []
                },
                {
                    "isClone": false,
                    "noteId": "IykjoAmBpc61",
                    "notePath": [
                        "hD3V4hiu2VW4",
                        "IykjoAmBpc61"
                    ],
                    "title": "v0.92.1-beta",
                    "notePosition": 240,
                    "prefix": null,
                    "isExpanded": false,
                    "type": "text",
                    "mime": "text/html",
                    "attributes": [],
                    "format": "markdown",
                    "dataFileName": "v0.92.1-beta.md",
                    "attachments": []
                },
                {
                    "isClone": false,
                    "noteId": "dq2AJ9vSBX4Y",
                    "notePath": [
                        "hD3V4hiu2VW4",
                        "dq2AJ9vSBX4Y"
                    ],
                    "title": "v0.92.0-beta",
                    "notePosition": 250,
                    "prefix": null,
                    "isExpanded": false,
                    "type": "text",
                    "mime": "text/html",
                    "attributes": [],
                    "format": "markdown",
                    "dataFileName": "v0.92.0-beta.md",
                    "attachments": []
                },
                {
                    "isClone": false,
                    "noteId": "3a8aMe4jz4yM",
                    "notePath": [
                        "hD3V4hiu2VW4",
                        "3a8aMe4jz4yM"
                    ],
                    "title": "v0.91.6",
                    "notePosition": 260,
                    "prefix": null,
                    "isExpanded": false,
                    "type": "text",
                    "mime": "text/html",
                    "attributes": [],
                    "format": "markdown",
                    "dataFileName": "v0.91.6.md",
                    "attachments": []
                },
                {
                    "isClone": false,
                    "noteId": "8djQjkiDGESe",
                    "notePath": [
                        "hD3V4hiu2VW4",
                        "8djQjkiDGESe"
                    ],
                    "title": "v0.91.5",
                    "notePosition": 270,
                    "prefix": null,
                    "isExpanded": false,
                    "type": "text",
                    "mime": "text/html",
                    "attributes": [],
                    "format": "markdown",
                    "dataFileName": "v0.91.5.md",
                    "attachments": []
                },
                {
                    "isClone": false,
                    "noteId": "OylxVoVJqNmr",
                    "notePath": [
                        "hD3V4hiu2VW4",
                        "OylxVoVJqNmr"
                    ],
                    "title": "v0.91.4-beta",
                    "notePosition": 280,
                    "prefix": null,
                    "isExpanded": false,
                    "type": "text",
                    "mime": "text/html",
                    "attributes": [],
                    "format": "markdown",
                    "dataFileName": "v0.91.4-beta.md",
                    "attachments": []
                },
                {
                    "isClone": false,
                    "noteId": "tANGQDvnyhrj",
                    "notePath": [
                        "hD3V4hiu2VW4",
                        "tANGQDvnyhrj"
                    ],
                    "title": "v0.91.3-beta",
                    "notePosition": 290,
                    "prefix": null,
                    "isExpanded": false,
                    "type": "text",
                    "mime": "text/html",
                    "attributes": [],
                    "format": "markdown",
                    "dataFileName": "v0.91.3-beta.md",
                    "attachments": []
                },
                {
                    "isClone": false,
                    "noteId": "hMoBfwSoj1SC",
                    "notePath": [
                        "hD3V4hiu2VW4",
                        "hMoBfwSoj1SC"
                    ],
                    "title": "v0.91.2-beta",
                    "notePosition": 300,
                    "prefix": null,
                    "isExpanded": false,
                    "type": "text",
                    "mime": "text/html",
                    "attributes": [],
                    "format": "markdown",
                    "dataFileName": "v0.91.2-beta.md",
                    "attachments": []
                },
                {
                    "isClone": false,
                    "noteId": "a2XMSKROCl9z",
                    "notePath": [
                        "hD3V4hiu2VW4",
                        "a2XMSKROCl9z"
                    ],
                    "title": "v0.91.1-beta",
                    "notePosition": 310,
                    "prefix": null,
                    "isExpanded": false,
                    "type": "text",
                    "mime": "text/html",
                    "attributes": [],
                    "format": "markdown",
                    "dataFileName": "v0.91.1-beta.md",
                    "attachments": []
                },
                {
                    "isClone": false,
                    "noteId": "yqXFvWbLkuMD",
                    "notePath": [
                        "hD3V4hiu2VW4",
                        "yqXFvWbLkuMD"
                    ],
                    "title": "v0.90.12",
                    "notePosition": 320,
                    "prefix": null,
                    "isExpanded": false,
                    "type": "text",
                    "mime": "text/html",
                    "attributes": [],
                    "format": "markdown",
                    "dataFileName": "v0.90.12.md",
                    "attachments": []
                },
                {
                    "isClone": false,
                    "noteId": "veS7pg311yJP",
                    "notePath": [
                        "hD3V4hiu2VW4",
                        "veS7pg311yJP"
                    ],
                    "title": "v0.90.11-beta",
                    "notePosition": 330,
                    "prefix": null,
                    "isExpanded": false,
                    "type": "text",
                    "mime": "text/html",
                    "attributes": [],
                    "format": "markdown",
                    "dataFileName": "v0.90.11-beta.md",
                    "attachments": []
                },
                {
                    "isClone": false,
                    "noteId": "sq5W9TQxRqMq",
                    "notePath": [
                        "hD3V4hiu2VW4",
                        "sq5W9TQxRqMq"
                    ],
                    "title": "v0.90.10-beta",
                    "notePosition": 340,
                    "prefix": null,
                    "isExpanded": false,
                    "type": "text",
                    "mime": "text/html",
                    "attributes": [],
                    "format": "markdown",
                    "dataFileName": "v0.90.10-beta.md",
                    "attachments": []
                },
                {
                    "isClone": false,
                    "noteId": "yFEGVCUM9tPx",
                    "notePath": [
                        "hD3V4hiu2VW4",
                        "yFEGVCUM9tPx"
                    ],
                    "title": "v0.90.9-beta",
                    "notePosition": 350,
                    "prefix": null,
                    "isExpanded": false,
                    "type": "text",
                    "mime": "text/html",
                    "attributes": [],
                    "format": "markdown",
                    "dataFileName": "v0.90.9-beta.md",
                    "attachments": []
                },
                {
                    "isClone": false,
                    "noteId": "o4wAGqOQuJtV",
                    "notePath": [
                        "hD3V4hiu2VW4",
                        "o4wAGqOQuJtV"
                    ],
                    "title": "v0.90.8",
                    "notePosition": 360,
                    "prefix": null,
                    "isExpanded": false,
                    "type": "text",
                    "mime": "text/html",
                    "attributes": [
                        {
                            "type": "relation",
                            "name": "includeNoteLink",
                            "value": "i4A5g9iOg9I0",
                            "isInheritable": false,
                            "position": 10
                        },
                        {
                            "type": "relation",
                            "name": "includeNoteLink",
                            "value": "G4PAi554kQUr",
                            "isInheritable": false,
                            "position": 20
                        }
                    ],
                    "format": "markdown",
                    "dataFileName": "v0.90.8.md",
                    "attachments": []
                },
                {
                    "isClone": false,
                    "noteId": "i4A5g9iOg9I0",
                    "notePath": [
                        "hD3V4hiu2VW4",
                        "i4A5g9iOg9I0"
                    ],
                    "title": "v0.90.7-beta",
                    "notePosition": 370,
                    "prefix": null,
                    "isExpanded": false,
                    "type": "text",
                    "mime": "text/html",
                    "attributes": [],
                    "format": "markdown",
                    "dataFileName": "v0.90.7-beta.md",
                    "attachments": []
                },
                {
                    "isClone": false,
                    "noteId": "ThNf2GaKgXUs",
                    "notePath": [
                        "hD3V4hiu2VW4",
                        "ThNf2GaKgXUs"
                    ],
                    "title": "v0.90.6-beta",
                    "notePosition": 380,
                    "prefix": null,
                    "isExpanded": false,
                    "type": "text",
                    "mime": "text/html",
                    "attributes": [],
                    "format": "markdown",
                    "dataFileName": "v0.90.6-beta.md",
                    "attachments": []
                },
                {
                    "isClone": false,
                    "noteId": "G4PAi554kQUr",
                    "notePath": [
                        "hD3V4hiu2VW4",
                        "G4PAi554kQUr"
                    ],
                    "title": "v0.90.5-beta",
                    "notePosition": 390,
                    "prefix": null,
                    "isExpanded": false,
                    "type": "text",
                    "mime": "text/html",
                    "attributes": [],
                    "format": "markdown",
                    "dataFileName": "v0.90.5-beta.md",
                    "attachments": [
                        {
                            "attachmentId": "fYtz4wC6u6wN",
                            "title": "image.png",
                            "role": "image",
                            "mime": "image/jpg",
                            "position": 10,
                            "dataFileName": "v0.90.5-beta_image.png"
                        }
                    ]
                },
                {
                    "isClone": false,
                    "noteId": "zATRobGRCmBn",
                    "notePath": [
                        "hD3V4hiu2VW4",
                        "zATRobGRCmBn"
                    ],
                    "title": "v0.90.4",
                    "notePosition": 400,
                    "prefix": null,
                    "isExpanded": false,
                    "type": "text",
                    "mime": "text/html",
                    "attributes": [],
                    "format": "markdown",
                    "dataFileName": "v0.90.4.md",
                    "attachments": []
                },
                {
                    "isClone": false,
                    "noteId": "sCDLf8IKn3Iz",
                    "notePath": [
                        "hD3V4hiu2VW4",
                        "sCDLf8IKn3Iz"
                    ],
                    "title": "v0.90.3",
                    "notePosition": 410,
                    "prefix": null,
                    "isExpanded": false,
                    "type": "text",
                    "mime": "text/html",
                    "attributes": [],
                    "format": "markdown",
                    "dataFileName": "v0.90.3.md",
                    "attachments": []
                },
                {
                    "isClone": false,
                    "noteId": "VqqyBu4AuTjC",
                    "notePath": [
                        "hD3V4hiu2VW4",
                        "VqqyBu4AuTjC"
                    ],
                    "title": "v0.90.2-beta",
                    "notePosition": 420,
                    "prefix": null,
                    "isExpanded": false,
                    "type": "text",
                    "mime": "text/html",
                    "attributes": [],
                    "format": "markdown",
                    "dataFileName": "v0.90.2-beta.md",
                    "attachments": []
                },
                {
                    "isClone": false,
                    "noteId": "RX3Nl7wInLsA",
                    "notePath": [
                        "hD3V4hiu2VW4",
                        "RX3Nl7wInLsA"
                    ],
                    "title": "v0.90.1-beta",
                    "notePosition": 430,
                    "prefix": null,
                    "isExpanded": false,
                    "type": "text",
                    "mime": "text/html",
                    "attributes": [],
                    "format": "markdown",
                    "dataFileName": "v0.90.1-beta.md",
                    "attachments": []
                },
                {
                    "isClone": false,
                    "noteId": "GyueACukPWjk",
                    "notePath": [
                        "hD3V4hiu2VW4",
                        "GyueACukPWjk"
                    ],
                    "title": "v0.90.0-beta",
                    "notePosition": 440,
                    "prefix": null,
                    "isExpanded": false,
                    "type": "text",
                    "mime": "text/html",
                    "attributes": [],
                    "format": "markdown",
                    "dataFileName": "v0.90.0-beta.md",
                    "attachments": []
                },
                {
                    "isClone": false,
                    "noteId": "kzjHexDTTeVB",
                    "notePath": [
                        "hD3V4hiu2VW4",
                        "kzjHexDTTeVB"
                    ],
                    "title": "v0.48",
                    "notePosition": 450,
                    "prefix": null,
                    "isExpanded": false,
                    "type": "text",
                    "mime": "text/html",
                    "attributes": [
                        {
                            "type": "relation",
                            "name": "template",
                            "value": "wyurrlcDl416",
                            "isInheritable": false,
                            "position": 60
                        }
                    ],
                    "format": "markdown",
                    "dataFileName": "v0.48.md",
                    "attachments": [
                        {
                            "attachmentId": "645H74UA4xwf",
                            "title": "note-map.png",
                            "role": "image",
                            "mime": "image/jpg",
                            "position": 10,
                            "dataFileName": "v0.48_note-map.png"
                        },
                        {
                            "attachmentId": "c74WFpjTo0p4",
                            "title": "screenshot.png",
                            "role": "image",
                            "mime": "image/jpg",
                            "position": 10,
                            "dataFileName": "v0.48_screenshot.png"
                        },
                        {
                            "attachmentId": "szlnTmTJL4HL",
                            "title": "split.png",
                            "role": "image",
                            "mime": "image/jpg",
                            "position": 10,
                            "dataFileName": "v0.48_split.png"
                        },
                        {
                            "attachmentId": "VQxrtpQTYmI6",
                            "title": "bookmarks.png",
                            "role": "image",
                            "mime": "image/jpg",
                            "position": 10,
                            "dataFileName": "v0.48_bookmarks.png"
                        },
                        {
                            "attachmentId": "ZRyEqxAv1MTd",
                            "title": "mermaid.png",
                            "role": "image",
                            "mime": "image/png",
                            "position": 10,
                            "dataFileName": "v0.48_mermaid.png"
                        }
                    ]
                },
                {
                    "isClone": false,
                    "noteId": "wyurrlcDl416",
                    "notePath": [
                        "hD3V4hiu2VW4",
                        "wyurrlcDl416"
                    ],
                    "title": "Release Template",
                    "notePosition": 460,
                    "prefix": null,
                    "isExpanded": false,
                    "type": "text",
                    "mime": "text/html",
                    "attributes": [],
                    "format": "markdown",
                    "dataFileName": "Release Template.md",
                    "attachments": []
                }
            ]
        }
    ]
}<|MERGE_RESOLUTION|>--- conflicted
+++ resolved
@@ -1,10 +1,6 @@
 {
     "formatVersion": 2,
-<<<<<<< HEAD
-    "appVersion": "0.98.0",
-=======
     "appVersion": "0.100.0",
->>>>>>> 9445e64c
     "files": [
         {
             "isClone": false,
